# Configuring a template

## Configuration sources

It is important that you understand how Copier works. It has 2 kinds of configurations:

1. **Settings** for Copier itself. This includes things as minimal Copier version
   required, which subdirectory to render, tasks to run, etc.
1. **Answers**. This is customized per template. The user answers template questions,
   and those answers are stored as variables available for the template at rendering
   time.

Copier reads **settings** from these sources, in this order of priority:

1. Command line or API arguments.
1. [The `copier.yml` file](#the-copieryml-file). Settings here always start with an
   underscore (e.g. `_min_copier_version`).

!!! info

    Some settings are _only_ available as CLI arguments, and some others _only_ as
    template configurations. Some behave differently depending on where they are
    defined. [Check the docs for each specific setting](#available-settings).

Copier obtains **answers** from these sources, in this order of priority:

1. Command line or API arguments.
1. Asking the user. Notice that Copier will not ask any questions answered in the
   previous source.
1. [Answer from last execution](#the-copier-answersyml-file).
1. Default values defined in [the `copier.yml` file](#the-copieryml-file).

## The `copier.yml` file

The `copier.yml` (or `copier.yaml`) file is found in the root of the template, and it is
the main entrypoint for managing your template configuration. It will be read and used
for two purposes:

-   [Prompting the user for information](#questions).
-   [Applying template settings](#available-settings) (excluding files, setting
    arguments defaults, etc.).

### Questions

For each key found, Copier will prompt the user to fill or confirm the values before
they become available to the project template.

!!! example

    This `copier.yml` file:

    ```yaml
    name_of_the_project: My awesome project
    number_of_eels: 1234
    your_email: ""
    ```

    Will result in a questionary similar to:

    <pre style="font-weight: bold">
    🎤 name_of_the_project
      <span style="color:orange">My awesome project</span>
    🎤 number_of_eels (int)
      <span style="color:orange">1234</span>
    🎤 your_email
    </pre>

#### Advanced prompt formatting

Apart from the simplified format, as seen above, Copier supports a more advanced format
to ask users for data. To use it, the value must be a dict.

Supported keys:

-   **type**: User input must match this type. Options are: `bool`, `float`, `int`,
    `json`, `str`, `yaml` (default).
-   **help**: Additional text to help the user know what's this question for.
-   **choices**: To restrict possible values.

    !!! tip

        A choice value of `null` makes it become the same as its key.

    !!! warning

        You are able to use different types for each choice value, but it is not
        recommended because you can get to some weird scenarios.

        For example, try to understand this 🥴

        ```yaml title="copier.yml"
        pick_one:
            type: yaml # If you are mixing types, better be explicit
            choices:
                Nothing, thanks: "null" # Will be YAML-parsed and converted to null
                Value is key: null # Value will be converted to "Value is key"
                One and a half: 1.5
                "Yes": true
                Nope: no
                Some array: "[yaml, converts, this]"
        ```

        It's better to stick with a simple type and reason about it later in
        template code:

        ```yaml title="copier.yml"
        pick_one:
            type: str
            choices:
                Nothing, thanks: ""
                Value is key: null # Becomes "Value is key", which is a str
                One and a half: "1.5"
                "Yes": "true"
                Nope: "no"
                Some array: "[str, keeps, this, as, a, str]"
        ```

-   **default**: Leave empty to force the user to answer. Provide a default to save them
    from typing it if it's quite common. When using `choices`, the default must be the
    choice _value_, not its _key_, and it must match its _type_. If values are quite
    long, you can use
    [YAML anchors](https://confluence.atlassian.com/bitbucket/yaml-anchors-960154027.html).
-   **secret**: When `true`, it hides the prompt displaying asterisks (`*****`) and
    doesn't save the answer in [the answers file](#the-copier-answersyml-file)
-   **placeholder**: To provide a visual example for what would be a good value. It is
    only shown while the answer is empty, so maybe it doesn't make much sense to provide
    both `default` and `placeholder`.

    !!! warning

        Multiline placeholders are not supported currently, due to
        [this upstream bug](https://github.com/prompt-toolkit/python-prompt-toolkit/issues/1267).

-   **multiline**: When set to `true`, it allows multiline input. This is especially
    useful when `type` is `json` or `yaml`.

-   **validator**: Jinja template with which to validate the user input. This template
    will be rendered with the combined answers as variables; it should render _nothing_
    if the value is valid, and an error message to show to the user otherwise.

-   **when**: Condition that, if `false`, skips the question.

    If it is a boolean, it is used directly, but it's a bit absurd in that case.

    If it is a string, it is converted to boolean using a parser similar to YAML, but
    only for boolean values.

    This is most useful when [templated](#prompt-templating).

    If a question is skipped, its answer will be:

    -   The default value, if you're generating the project for the 1st time.
    -   The last answer recorded, if you're updating the project.

    !!! example

        ```yaml title="copier.yaml"
        project_creator:
            type: str

        project_license:
            type: str
            choices:
                - GPLv3
                - Public domain

        copyright_holder:
            type: str
            default: |-
                {% if project_license == 'Public domain' -%}
                    {#- Nobody owns public projects -#}
                    nobody
                {%- else -%}
                    {#- By default, project creator is the owner -#}
                    {{ project_creator }}
                {%- endif %}
            # Only ask for copyright if project is not in the public domain
            when: "{{ project_license != 'Public domain' }}"
        ```

!!! example

    ```yaml title="copier.yml"
    love_copier:
        type: bool # This makes Copier ask for y/n
        help: Do you love Copier?
        default: yes # Without a default, you force the user to answer

    project_name:
        type: str # Any value will be treated raw as a string
        help: An awesome project needs an awesome name. Tell me yours.
        default: paradox-specifier
        validator: >-
            {% if not (project_name | regex_search('^[a-z][a-z0-9\-]+$')) %}
            project_name must start with a letter, followed one or more letters, digits or dashes all lowercase.
            {% endif %}

    rocket_launch_password:
        type: str
        secret: true # This value will not be logged into .copier-answers.yml
        placeholder: my top secret password

    # I'll avoid default and help here, but you can use them too
    age:
        type: int
        validator: "{% if age <= 0 %}Must be positive{% endif %}"

    height:
        type: float

    any_json:
        help: Tell me anything, but format it as a one-line JSON string
        type: json
        multiline: true

    any_yaml:
        help: Tell me anything, but format it as a one-line YAML string
        type: yaml # This is the default type, also for short syntax questions
        multiline: true

    your_favorite_book:
        # User will choose one of these and your template will get the value
        choices:
            - The Bible
            - The Hitchhiker's Guide to the Galaxy

    project_license:
        # User will see only the dict key and choose one, but you will
        # get the dict value in your template
        choices:
            MIT: &mit_text |
                Here I can write the full text of the MIT license.
                This will be a long text, shortened here for example purposes.
            Apache2: |
                Full text of Apache2 license.
        # When using choices, the default value is the value, **not** the key;
        # that's why I'm using the YAML anchor declared above to avoid retyping the
        # whole license
        default: *mit_text
        # You can still define the type, to make sure answers that come from --data
        # CLI argument match the type that your template expects
        type: str

    close_to_work:
        help: Do you live close to your work?
        # This format works just like the dict one
        choices:
            - [at home, I work at home]
            - [less than 10km, quite close]
            - [more than 10km, not so close]
            - [more than 100km, quite far away]
    ```

#### Prompt templating

Most of those options can be templated using Jinja.

Keep in mind that the configuration is loaded as **YAML**, so the contents must be
**valid YAML** and respect **Copier's structure**. That is why we explicitly wrap some
strings in double-quotes in the following examples.

Answers provided through interactive prompting will not be rendered with Jinja, so you
cannot use Jinja templating in your answers.

!!! example

    ```yaml title="copier.yml"
    # default
    username:
        type: str

    organization:
        type: str

    email:
        type: str
        # Notice that both `username` and `organization` have been already asked
        default: "{{ username }}@{{ organization }}.com"

    # help
    copyright_holder:
        type: str
        when: "{% if organization != 'Public domain' %}true{% endif %}"
        help: The person or entity within {{ organization }} that holds copyrights.

    # type
    target:
        type: str
        choices:
            - humans
            - machines

    user_config:
        type: "{% if target == 'humans' %}yaml{% else %}json{% endif %}"

    # choices
    title:
        type: str
        help: Your title within {{ organization }}

    contact:
        choices:
            Copyright holder: "{{ copyright_holder }}"
            CEO: Alice Bob
            CTO: Carl Dave
            "{{ title }}": "{{ username }}"
    ```

!!! warning

    Keep in mind that:

    1. You can only template inside the value...
    1. ... which must be a string to be templated.
    1. Also you won't be able to use variables that aren't yet declared.

    ```yaml title="copier.yml"
    your_age:
        type: int

    # Valid
    double_it:
        type: int
        default: "{{ your_age * 2}}"

    # Invalid, the templating occurs outside of the parameter value
    did_you_ask:
        type: str
        {% if your_age %}
        default: "yes"
        {% else %}
        placeholder: "nope"
        {% endif %}

    # Invalid, `a_random_word` wasn't answered yet
    other_random_word:
        type: str
        placeholder: "Something different to {{ a_random_word }}"

    # Invalid, YAML interprets curly braces
    a_random_word:
        type: str
        default: {{ 'hello' }}
    ```

### Include other YAML files

The `copier.yml` file supports multiple documents as well as using the `!include` tag to
include settings and questions from other YAML files. This allows you to split up a
larger `copier.yml` and enables you to reuse common partial sections from your
templates. When multiple documents are used, care has to be taken with question and
settings that are defined in more than one document:

-   A question with the same name overwrites definitions from an earlier document.
-   Settings given in multiple documents for `exclude`, `skip_if_exists`,
    `jinja_extensions` and `secret_questions` are concatenated.
-   Other settings (such as `tasks` or `migrations`) overwrite previous definitions for
    these settings.

!!! hint

    You can use [Git submodules](https://git-scm.com/book/en/v2/Git-Tools-Submodules)
    to sanely include shared code into templates.

!!! example

    This would be a valid `copier.yml` file:

    ```yaml title="copier.yml"
    ---
    # Copier will load all these files
    !include shared-conf/common.*.yml

    # These 3 lines split the several YAML documents
    ---
    # These two documents include common questions for these kind of projects
    !include common-questions/web-app.yml
    ---
    !include common-questions/python-project.yml
    ---

    # Here you can specify any settings or questions specific for your template
    _skip_if_exists:
        - .password.txt
    custom_question: default answer
    ```

    that includes questions and settings from:

    ```yaml title="common-questions/python-project.yml"
    version:
        type: str
        help: What is the version of your Python project?

    # Settings like `_skip_if_exists` are merged
    _skip_if_exists:
        - "pyproject.toml"
    ```

## Conditional files and directories

You can take advantage of the ability to template file and directory names to make them
"conditional", i.e. to only generate them based on the answers given by a user.

For example, you can ask users if they want to use
[pre-commit](https://pre-commit.com/):

```yaml title="copier.yml"
use_precommit:
    type: bool
    default: false
    help: Do you want to use pre-commit?
```

And then, you can generate a `.pre-commit-config.yaml` file only if they answered "yes":

```shell
📁 your_template
├── 📄 copier.yml
└── 📄 {% if use_precommit %}.pre-commit-config.yaml{% endif %}.jinja
```

!!! important

    Note that the chosen [template suffix](#templates_suffix)
    **must** appear outside of the Jinja condition,
    otherwise the whole file won't be considered a template and will
    be copied as such in generated projects.

You can even use the answers of questions with [choices](#advanced-prompt-formatting):

```yaml title="copier.yml"
ci:
    type: str
    help: What Continuous Integration service do you want to use?
    choices:
        GitHub CI: github
        GitLab CI: gitlab
    default: github
```

```shell
📁 your_template
├── 📄 copier.yml
├── 📁 {% if ci == 'github' %}.github{% endif %}
│   └── 📁 workflows
│       └── 📄 ci.yml
└── 📄 {% if ci == 'gitlab' %}.gitlab-ci.yml{% endif %}.jinja

```

!!! important

    Contrary to files, directories **must not** end with the [template suffix](#templates_suffix).

!!! warning

    On Windows, double-quotes are not valid characters in file and directory paths.
    This is why we used **single-quotes** in the example above.

## Available settings

Template settings alter how the template is rendered.
[They come from several sources](#configuration-sources).

Remember that **the key must be prefixed with an underscore if you use it in
[the `copier.yml` file](#the-copieryml-file)**.

### `answers_file`

-   Format: `str`
-   CLI flags: `-a`, `--answers-file`
-   Default value: `.copier-answers.yml`

Path to a file where answers will be recorded by default. The path must be relative to
the project root.

!!! tip

    Remember to add that file to your Git template if you want to support
    [updates](updating.md).

Don't forget to read [the docs about the answers file](#the-copier-answersyml-file).

!!! example

    ```yaml title="copier.yml"
    _answers_file: .my-custom-answers.yml
    ```

### `cleanup_on_error`

-   Format: `bool`
-   CLI flags: `-C`, `--no-cleanup` (used to disable this setting; only available in
    `copier copy` subcommand)
-   Default value: `True`

When Copier creates the destination path, if there's any failure when rendering the
template (either in the rendering process or when running the [tasks](#tasks)), Copier
will delete that folder.

Copier will never delete the folder if it didn't create it. For this reason, when
running `copier update`, this setting has no effect.

!!! info

    Not supported in `copier.yml`.

### `conflict`

-   Format: `Literal["rej", "inline"]`
-   CLI flags: `-o`, `--conflict`
-   Default value: `rej`

When updating a project, sometimes Copier doesn't know what to do with a diff code hunk.
This option controls the output format if this happens. The default, `rej`, creates
`*.rej` files that contain the unresolved diffs. The `inline` option includes the diff
code hunk in the file itself, similar to the behavior of `git merge`.

!!! info

    Not supported in `copier.yml`.

### `data`

-   Format: `dict|List[str=str]`
-   CLI flags: `-d`, `--data`
-   Default value: N/A

Give answers to questions through CLI/API.

This cannot be defined in `copier.yml`, where its equivalent would be just normal
questions with default answers.

!!! example

    Example CLI usage to take all default answers from template, except the user name,
    which is overridden, and don't ask user anything else:

    ```shell
    copier -fd 'user_name=Manuel Calavera' copy template destination
    ```

### `envops`

-   Format: `dict`
-   CLI flags: N/A
-   Default value: `{"keep_trailing_newline": true}`

Configurations for the Jinja environment. Copier uses the Jinja defaults whenever
possible. The only exception at the moment is that
[Copier keeps trailing newlines](https://github.com/copier-org/copier/issues/464) at the
end of a template file. If you want to remove those, either remove them from the
template or set `keep_trailing_newline` to `false`.

See [upstream docs](https://jinja.palletsprojects.com/en/3.1.x/api/#jinja2.Environment)
to know available options.

!!! warning

    Copier 5 and older had different, bracket-based defaults.

    If your template was created for Copier 5, you need to add this configuration to
    your `copier.yaml` to keep it working just like before:

    ```yaml
    _envops:
        autoescape: false
        block_end_string: "%]"
        block_start_string: "[%"
        comment_end_string: "#]"
        comment_start_string: "[#"
        keep_trailing_newline: true
        variable_end_string: "]]"
        variable_start_string: "[["
    ```

    By specifying this, your template will be compatible with both Copier 5 and 6.

    Copier 6 will apply these older defaults if your [min_copier_version][] is lower
    than 6.

    Copier 7+ no longer uses the old defaults independent of [min_copier_version][].

### `exclude`

-   Format: `List[str]`
-   CLI flags: `-x`, `--exclude`
-   Default value:
    `["copier.yaml", "copier.yml", "~*", "*.py[co]", "__pycache__", ".git", ".DS_Store", ".svn"]`

[Patterns](#patterns-syntax) for files/folders that must not be copied.

The CLI option can be passed several times to add several patterns.

!!! info

    When you define this parameter in `copier.yml`, it will **replace** the default
    value.

    In this example, for instance, `"copier.yml"` will **not** be excluded:

    !!! example

        ```yaml
        _exclude:
            - "*.bar"
            - ".git"
        ```

!!! info

    When you add this parameter from CLI or API, it will **not replace** the values
    defined in `copier.yml` (or the defaults, if missing).

    Instead, CLI/API definitions **will extend** those from `copier.yml`.


    !!! example "Example CLI usage to copy only a single file from the template"

        ```shell
        copier --exclude '*' --exclude '!file-i-want' copy ./template ./destination
        ```

### `force`

-   Format: `bool`
-   CLI flags: `-f`, `--force`
-   Default value: `False`

Overwrite files that already exist, without asking.

Also don't ask questions to the user; just use default values
[obtained from other sources](#configuration-sources).

!!! info

    Not supported in `copier.yml`.

### `defaults`

-   Format: `bool`
-   CLI flags: `--defaults`
-   Default value: `False`

Use default answers to questions, which might be null if not specified.

!!! info

    Not supported in `copier.yml`.

### `overwrite`

-   Format: `bool`
-   CLI flags: `--overwrite`
-   Default value: `False`

Overwrite files that already exist, without asking.

[obtained from other sources](#configuration-sources).

!!! info

    Not supported in `copier.yml`.

### `jinja_extensions`

-   Format: `List[str]`
-   CLI flags: N/A
-   Default value: `[]`

Additional Jinja2 extensions to load in the Jinja2 environment. Extensions can add
filters, global variables and functions, or tags to the environment.

The following extensions are _always_ loaded:

-   [`jinja2_ansible_filters.AnsibleCoreFiltersExtension`](https://gitlab.com/dreamer-labs/libraries/jinja2-ansible-filters/):
    this extension adds most of the
    [Ansible filters](https://docs.ansible.com/ansible/2.3/playbooks_filters.html) to
    the environment.

You don't need to tell your template users to install these extensions: Copier depends
on them, so they are always installed when Copier is installed.

!!! warning

    Including an extension allows Copier to execute uncontrolled code, thus making the
    template potentially more dangerous. Be careful about what extensions you install.

!!! info "Note to template writers"

    You must inform your users that they need to install the extensions alongside Copier,
    i.e. in the same virtualenv where Copier is installed.
    For example, if your template uses `jinja2_time.TimeExtension`,
    your users must install the `jinja2-time` Python package.

    ```shell
    # with pip, in the same virtualenv where Copier is installed
    pip install jinja2-time

    # if Copier was installed with pipx
    pipx inject copier jinja2-time
    ```

!!! example

    ```yaml title="copier.yml"
    _jinja_extensions:
        - jinja_markdown.MarkdownExtension
        - jinja2_slug.SlugExtension
        - jinja2_time.TimeExtension
    ```

!!! hint

    Examples of extensions you can use:

    -   [Native Jinja2 extensions](https://jinja.palletsprojects.com/en/3.1.x/extensions/):
        -   [expression statement](https://jinja.palletsprojects.com/en/3.1.x/templates/#expression-statement),
            which can be used to alter the Jinja context (answers, filters, etc.) or execute other operations, without outputting anything.
        -   [loop controls](https://jinja.palletsprojects.com/en/3.1.x/extensions/#loop-controls), which adds the `break` and `continue`
            keywords for Jinja loops.
        -   [debug extension](https://jinja.palletsprojects.com/en/3.1.x/extensions/#debug-extension), which can dump the current context
            thanks to the added `{% debug %}` tag.

    -   From [cookiecutter](https://cookiecutter.readthedocs.io/en/1.7.2/):

        -   [`cookiecutter.extensions.JsonifyExtension`](https://cookiecutter.readthedocs.io/en/latest/advanced/template_extensions.html#jsonify-extension):
            provides a `jsonify` filter, to format a dictionary as JSON. Note that Copier
            natively provides a `to_nice_json` filter that can achieve the same thing.
        -   [`cookiecutter.extensions.RandomStringExtension`](https://cookiecutter.readthedocs.io/en/latest/advanced/template_extensions.html#random-string-extension):
            provides a `random_ascii_string(length, punctuation=False)` global function.
            Note that Copier natively provides the `ans_random` and `hash` filters that can
            be used to achieve the same thing:

            !!! example

                ```jinja
                {{ 999999999999999999999999999999999|ans_random|hash('sha512') }}
                ```

        -   [`cookiecutter.extensions.SlugifyExtension`](https://cookiecutter.readthedocs.io/en/latest/advanced/template_extensions.html#slugify-extension):
            provides a `slugify` filter using
            [python-slugify](https://github.com/un33k/python-slugify).

    -   [`copier_templates_extensions.TemplateExtensionLoader`](https://github.com/copier-org/copier-templates-extensions):
        enhances the extension loading mechanism to allow templates writers to put their
        extensions directly in their templates. It also allows to modify the rendering context
        (the Jinja variables that you can use in your templates) before
        rendering templates, see [using a context hook](../faq#how-can-i-alter-the-context-before-rendering-the-project).
    -   [`jinja_markdown.MarkdownExtension`](https://github.com/jpsca/jinja-markdown):
        provides a `markdown` tag that will render Markdown to HTML using
        [PyMdown extensions](https://facelessuser.github.io/pymdown-extensions/).
    -   [`jinja2_slug.SlugExtension`](https://pypi.org/project/jinja2-slug/#files): provides
        a `slug` filter using [unicode-slugify](https://github.com/mozilla/unicode-slugify).
    -   [`jinja2_time.TimeExtension`](https://github.com/hackebrot/jinja2-time): adds a
        `now` tag that provides convenient access to the
        [arrow.now()](http://crsmithdev.com/arrow/#arrow.factory.ArrowFactory.now) API.

    Search for more extensions on GitHub using the
    [jinja2-extension topic](https://github.com/topics/jinja2-extension), or
    [other Jinja2 topics](https://github.com/search?q=jinja&type=topics), or
    [on PyPI using the jinja + extension keywords](https://pypi.org/search/?q=jinja+extension).

### `migrations`

-   Format: `List[dict]`
-   CLI flags: N/A
-   Default value: `[]`

Migrations are like [tasks](#tasks), but each item in the list is a `dict` with these
keys:

-   **version**: Indicates the version that the template update has to go through to
    trigger this migration. It is evaluated using [PEP 440][].
-   **before** (optional): Commands to execute before performing the update. The answers
    file is reloaded after running migrations in this stage, to let you migrate answer
    values.
-   **after** (optional): Commands to execute after performing the update.

Migrations will run in the same order as declared here (so you could even run a
migration for a higher version before running a migration for a lower version if the
higher one is declared before and the update passes through both).

They will only run when _new version >= declared version > old version_. And only when
updating (not when copying for the 1st time).

If the migrations definition contains Jinja code, it will be rendered with the same
context as the rest of the template.

Migration processes will receive these environment variables:

-   `$STAGE`: Either `before` or `after`.
-   `$VERSION_FROM`: [Git commit description][git describe] of the template as it was
    before updating.
-   `$VERSION_TO`: [Git commit description][git describe] of the template as it will be
    after updating.
-   `$VERSION_CURRENT`: The `version` detector as you indicated it when describing
    migration tasks.
-   `$VERSION_PEP440_FROM`, `$VERSION_PEP440_TO`, `$VERSION_PEP440_CURRENT`: Same as the
    above, but normalized into a standard [PEP 440][] version string indicator. If your
    scripts use these environment variables to perform migrations, you probably will
    prefer to use these variables.

[git describe]: https://git-scm.com/docs/git-describe
[pep 440]: https://www.python.org/dev/peps/pep-0440/

!!! example

    ```yaml title="copier.yml"
    _migrations:
        - version: v1.0.0
          before:
              - rm ./old-folder
          after:
              # {{ _copier_conf.src_path }} points to the path where the template was
              # cloned, so it can be helpful to run migration scripts stored there.
              - invoke -r {{ _copier_conf.src_path }} -c migrations migrate $VERSION_CURRENT
    ```

### `min_copier_version`

-   Format: `str`
-   CLI flags: N/A
-   Default value: N/A

Specifies the minimum required version of Copier to generate a project from this
template. The version must be follow the [PEP 440][] syntax. Upon generating or updating
a project, if the installed version of Copier is less than the required one, the
generation will be aborted and an error will be shown to the user.

!!! info

    If Copier detects that there is a major version difference, it will warn you about
    possible incompatibilities. Remember that a new major release means that some
    features can be dropped or changed, so it's probably a good idea to ask the
    template maintainer to update it.

!!! example

    ```yaml title="copier.yml"
    _min_copier_version: "4.1.0"
    ```

### `pretend`

-   Format: `bool`
-   CLI flags: `-n`, `--pretend`
-   Default value: `False`

Run but do not make any changes.

!!! info

    Not supported in `copier.yml`.

### `quiet`

-   Format: `bool`
-   CLI flags: `-q`, `--quiet`
-   Default value: `False`

Suppress status output.

!!! info

    Not supported in `copier.yml`.

### `secret_questions`

-   Format: `List[str]`
-   CLI flags: N/A
-   Default value: `[]`

Question variables to mark as secret questions. This is especially useful when questions
are provided in the [simplified prompt format](#questions). It's equivalent to
configuring `secret: true` in the [advanced prompt format](#advanced-prompt-formatting).

!!! example

    ```yaml title="copier.yml"
    _secret_questions:
        - password

    user: johndoe
    password: s3cr3t
    ```

### `skip_if_exists`

-   Format: `List[str]`
-   CLI flags: `-s`, `--skip`
-   Default value: `[]`

[Patterns](#patterns-syntax) for files/folders that must be skipped if they already
exist.

!!! example

    For example, it can be used if your project generates a password the 1st time and
    you don't want to override it next times:

    ```yaml title="copier.yml"
    _skip_if_exists:
        - .secret_password.yml
    ```

    ```yaml title=".secret_password.yml.jinja"
    {{999999999999999999999999999999999|ans_random|hash('sha512')}}
    ```

### `subdirectory`

-   Format: `str`
-   CLI flags: N/A
-   Default value: N/A

Subdirectory to use as the template root when generating a project. If not specified,
the root of the template is used.

This allows you to keep separate the template metadata and the template code.

!!! tip

    If your template is meant to be applied to other templates (a.k.a. recursive
    templates), use this option to be able to use [updates](updating.md).

!!! example

    ```yaml title="copier.yml"
    _subdirectory: template
    ```

!!! question "Can I have multiple templates in a single repo using this option?"

    The Copier recommendation is: **1 template = 1 Git repository**.

    Why? Unlike almost all other templating engines, Copier supports
    [smart project updates](updating.md). For that, Copier needs to know in which version it
    was copied last time, and to which version you are evolving. Copier gets that
    information from Git tags. Git tags are shared across the whole Git repository. Using a
    repository to host multiple templates would lead to many corner case situations that we
    don't want to support.

    So, in Copier, the subdirectory option is just there to let template owners separate
    templates metadata from template source code. This way, for example, you can have
    different dotfiles for you template and for the projects it generates.

    !!! example "Example project with different `.gitignore` files"


        ```shell title="Project layout"
        📁 my_copier_template
        ├── 📄 copier.yml       # (1)
        ├── 📄 .gitignore       # (2)
        └── 📁 template         # (3)
            └── 📄 .gitignore   # (4)
        ```

        1.  Same contents as the example above.
        1.  Ignore instructions for the template repo.
        1.  The configured template subdirectory.
        1.  Ignore instructions for projects generated with the template.

    However, it is true that the value of this option can itself be templated. This would
    let you have different templates that all use the same questionary, and the used
    template would be saved as an answer. It would let the user update safely and change
    that option in the future.

    !!! example

        With this questions file and this directory structure, the user will be prompted which
        Python engine to use, and the project will be generated using the subdirectory whose
        name matches the answer from the user:

        ```yaml title="copier.yaml"
        _subdirectory: "{{ python_engine }}"
        python_engine:
            type: str
            choices:
                - poetry
                - pipenv
        ```

        ```shell title="Project layout"
        📁 my_copier_template
        ├── 📄 copier.yaml # (1)
        ├── 📁 poetry
        │   ├── 📄 {{ _copier_conf.answers_file }}.jinja # (2)
        │   └── 📄 pyproject.toml.jinja
        └── 📁 pipenv
        │   ├── 📄 {{ _copier_conf.answers_file }}.jinja
            └── 📄 Pipfile.jinja
        ```

        1.  The configuration from the previous example snippet.
        1.  See [the answers file docs][the-copier-answersyml-file] to understand.

### `tasks`

-   Format: `List[str|List[str]]`
-   CLI flags: N/A
-   Default value: `[]`

Commands to execute after generating or updating a project from your template.

They run ordered, and with the `$STAGE=task` variable in their environment.

Example `copier.yml`:

```yaml
_tasks:
    # Strings get executed under system's default shell
    - "git init"
    - "rm {{ name_of_the_project }}/README.md"
    # Arrays are executed without shell, saving you the work of escaping arguments
    - [invoke, "--search-root={{ _copier_conf.src_path }}", after-copy]
    # You are able to output the full conf to JSON, to be parsed by your script
    - [invoke, end-process, "--full-conf={{ _copier_conf|to_json }}"]
    # Your script can be run by the same Python environment used to run Copier
    - ["{{ _copier_python }}", task.py]
```

### `templates_suffix`

-   Format: `str`
-   CLI flags: N/A
-   Default value: `.jinja`

Suffix that instructs which files are to be processed by Jinja as templates.

!!! example

    ```yaml title="copier.yml"
    _templates_suffix: .my-custom-suffix
    ```

An empty suffix is also valid, and will instruct Copier to copy and render _every file_,
except those that are [excluded by default](#exclude). If an error happens while trying
to read a file as a template, it will fallback to a simple copy (it will typically
happen for binary files like images). At the contrary, if such an error happens and the
templates suffix is _not_ empty, Copier will abort and print an error message.

!!! example

    ```yaml title="copier.yml"
    _templates_suffix: ""
    ```

!!! warning

    Copier 5 and older had a different default value: `.tmpl`. If you wish to keep it,
    add it to your `copier.yml` to keep it future-proof.

    Copier 6 will apply that old default if your [min_copier_version][] is lower
    than 6.

    Copier 7+ no longer uses the old default independent of [min_copier_version][].

### `use_prereleases`

-   Format: `bool`
-   CLI flags: `g`, `--prereleases`
-   Default value: `False`

Imagine that the template supports updates and contains these 2 Git tags: `v1.0.0` and
`v2.0.0a1`. Copier will copy by default `v1.0.0` unless you add `--prereleases`.

<!-- prettier-ignore-start -->
Also, if you run [`copier update`][copier.cli.CopierUpdateSubApp], Copier would ignore
the `v2.0.0a1` tag unless this flag is enabled.
<!-- prettier-ignore-end -->

!!! warning

    This behavior is new from Copier 5.0.0. Before that release, prereleases were
    never ignored.

!!! info

    Not supported in `copier.yml`.

### `vcs_ref`

-   Format: `str`
-   CLI flags: `-r`, `--vcs-ref`
-   Default value: N/A (use latest release)

When copying or updating from a Git-versioned template, indicate which template version
to copy.

This is stored automatically in the answers file, like this:

```yaml
_commit: v1.0.0
```

!!! info

    Not supported in `copier.yml`.

By default, Copier will copy from the last release found in template Git tags, sorted as
[PEP 440][].

## Patterns syntax

Copier supports matching names against patterns in a gitignore style fashion. This works
for the options `exclude` and `skip`. This means you can write patterns as you would for
any `.gitignore` file. The full range of the gitignore syntax is supported via
[pathspec](https://github.com/cpburnz/python-path-specification).

For example, with the following settings in your `copier.yml` file would exclude all
files ending with `txt` from being copied to the destination folder, except the file
`a.txt`.

```yaml
_exclude:
    # match all text files...
    - "*.txt"
    # .. but not this one:
    - "!a.txt"
```

## The `.copier-answers.yml` file

If the destination path exists and a `.copier-answers.yml` file is present there, it
will be used to load the last user's answers to the questions made in
[the `copier.yml` file](#the-copieryml-file).

This makes projects easier to update because when the user is asked, the default answers
will be the last ones they used.

The file **must be called exactly `{{ _copier_conf.answers_file }}.jinja`** (or ended
with [your chosen suffix](#templates_suffix)) in your template's root folder) to allow
[applying multiple templates to the same subproject](#applying-multiple-templates-to-the-same-subproject).

The default name will be `.copier-answers.yml`, but
[you can define a different default path for this file](#answers_file).

The file must have this content:

```yaml+jinja
# Changes here will be overwritten by Copier; NEVER EDIT MANUALLY
<<<<<<< HEAD
{ { _copier_answers|to_nice_yaml } }
=======
{{ _copier_answers|to_nice_yaml -}}
>>>>>>> dae31980
```

!!! important

    Did you notice that `NEVER EDIT MANUALLY` part?
    [It is important](updating.md#never-change-the-answers-file-manually).

The builtin `_copier_answers` variable includes all data needed to smooth future updates
of this project. This includes (but is not limited to) all JSON-serializable values
declared as user questions in [the `copier.yml` file](#the-copieryml-file).

As you can see, you also have the power to customize what will be logged here. Keys that
start with an underscore (`_`) are specific to Copier. Other keys should match questions
in `copier.yml`.

The path to the answers file must be expressed relative to the project root, because:

-   Its value must be available at render time.
-   It is used to update projects, and for that a project must be git-tracked. So, the
    file must be in the repo anyway.

### Applying multiple templates to the same subproject

Imagine this scenario:

1. You use one framework that has a public template to generate a project. It's
   available at `https://github.com/example-framework/framework-template.git`.
1. You have a generic template that you apply to all your projects to use the same
   pre-commit configuration (formatters, linters, static type checkers...). You have
   published that in `https://gitlab.com/my-stuff/pre-commit-template.git`.
1. You have a private template that configures your subproject to run in your internal
   CI. It's found in `git@gitlab.example.com:my-company/ci-template.git`.

All 3 templates are completely independent:

-   Anybody can generate a project for the specific framework, no matter if they want to
    use pre-commit or not.
-   You want to share the same pre-commit configurations, no matter if the subproject is
    for one or another framework.
-   You want to have a centralized CI configuration for all your company projects, no
    matter their pre-commit configuration or the framework they rely on.

Well, don't worry. Copier has you covered. You just need to use a different answers file
for each one. All of them contain a `{{ _copier_conf.answers_file }}.jinja` file
[as specified above](#the-copier-answersyml-file). Then you apply all the templates to
the same project:

```shell
mkdir my-project
cd my-project
git init
# Apply framework template
copier -a .copier-answers.main.yml copy https://github.com/example-framework/framework-template.git .
git add .
git commit -m 'Start project based on framework template'
# Apply pre-commit template
copier -a .copier-answers.pre-commit.yml copy https://gitlab.com/my-stuff/pre-commit-template.git .
git add .
pre-commit run -a  # Just in case 😉
git commit -am 'Apply pre-commit template'
# Apply internal CI template
copier -a .copier-answers.ci.yml copy git@gitlab.example.com:my-company/ci-template.git .
git add .
git commit -m 'Apply internal CI template'
```

Done!

After a while, when templates get new releases, updates are handled separately for each
template:

```shell
copier -a .copier-answers.main.yml update
copier -a .copier-answers.pre-commit.yml update
copier -a .copier-answers.ci.yml update
```<|MERGE_RESOLUTION|>--- conflicted
+++ resolved
@@ -1141,11 +1141,7 @@
 
 ```yaml+jinja
 # Changes here will be overwritten by Copier; NEVER EDIT MANUALLY
-<<<<<<< HEAD
-{ { _copier_answers|to_nice_yaml } }
-=======
 {{ _copier_answers|to_nice_yaml -}}
->>>>>>> dae31980
 ```
 
 !!! important
