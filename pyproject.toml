--- conflicted
+++ resolved
@@ -116,17 +116,15 @@
 plugins = ["pydantic.mypy"]
 warn_no_return = false
 
-<<<<<<< HEAD
+[tool.pytest.ini_options]
+addopts = "-n auto -ra"
+
 [tool.commitizen]
 annotated_tag = true
 changelog_incremental = true
 tag_format = "v$version"
 update_changelog_on_bump = true
 version = "6.1.0"
-=======
-[tool.pytest.ini_options]
-addopts = "-n auto -ra"
->>>>>>> ecc7e419
 
 [build-system]
 requires = ["poetry_core>=1.0.0", "poetry-dynamic-versioning"]
