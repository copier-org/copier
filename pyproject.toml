[tool.poetry]
name = "copier"
# This version is a placeholder autoupdated by poetry-dynamic-versioning
version = "0.0.0"
description = "A library for rendering project templates."
license = "MIT"
classifiers = [
    "Development Status :: 5 - Production/Stable",
    "Intended Audience :: Developers",
    "License :: OSI Approved :: MIT License",
    "Programming Language :: Python :: 3",
    "Programming Language :: Python :: 3.7",
    "Programming Language :: Python :: 3.8",
    "Programming Language :: Python :: 3.9",
    "Programming Language :: Python :: 3.10",
]
authors = ["Ben Felder <ben@felder.io>"]
homepage = "https://github.com/copier-org/copier"
repository = "https://github.com/copier-org/copier"
readme = "README.md"

[tool.poetry.scripts]
copier = "copier.cli:CopierApp.run"

[tool.poetry.urls]
"Bug Tracker" = "https://github.com/copier-org/copier/issues"

[tool.poetry.dependencies]
python = ">=3.7"
"backports.cached-property" = { version = ">=1.0.0", python = "<3.8" }
colorama = ">=0.4.3"
dunamai = ">=1.7.0"
importlib-metadata = { version = ">=3.4,<5.0", python = "<3.8" }
iteration_utilities = ">=0.11.0"
Jinja2 = ">=3.1.1"
jinja2-ansible-filters = ">=1.3.1"
mkdocs-material = { version = ">=8.2,<9.0.0", optional = true }
mkdocstrings = {extras = ["python"], version = ">=0.19.0", optional = true}
packaging = ">=21.0" # packaging is needed when installing from PyPI
pathspec = ">=0.9.0"
plumbum = ">=1.6.9"
pydantic = ">=1.9.0"
Pygments = ">=2.7.1"
PyYAML = ">=5.3.1"
pyyaml-include = ">=1.2"
questionary = ">=1.8.1"
typing-extensions = { version = ">=3.7.4,<5.0.0", python = "<3.8" }

[tool.poetry.extras]
docs = [
    "mkdocs-material",
    "mkdocstrings",
]

[tool.poetry.dev-dependencies]
autoflake = ">=1.4"
black = ">=22.1"
flake8 = ">=4.0.1"
flake8-bugbear = ">=22.1.11"
flake8-comprehensions = ">=3.8.0"
flake8-debugger = ">=4.0.0"
mypy = ">=0.931"
pexpect = ">=4.8.0"
poethepoet = ">=0.12.3"
pre-commit = ">=2.17.0"
pytest = ">=7.0.1"
pytest-cov = ">=3.0.0"
pytest-xdist = ">=2.5.0"
types-PyYAML = ">=6.0.4"
types-backports = ">=0.1.3"

[tool.poe.tasks.clean]
script = "devtasks:clean"
help = "remove build/python artifacts"

[tool.poe.tasks.coverage]
cmd = "pytest --cov-report html --cov copier copier tests"
help = "generate an HTML report of the coverage"

[tool.poe.tasks.dev-setup]
script = "devtasks:dev_setup"
help = "set up local development environment"

[tool.poe.tasks.docs]
cmd = "mkdocs serve"
help = "start local docs server"

[tool.poe.tasks.lint]
cmd = "pre-commit run --all-files"
help = "check (and auto-fix) style with pre-commit"

[tool.poe.tasks.test]
cmd = "pytest --color=yes"
help = "run tests"

[tool.poe.tasks.types]
cmd = "mypy --ignore-missing-imports ."
help = "run the type (mypy) checker on the codebase"

[tool.poetry-dynamic-versioning]
enable = true
style = "pep440"
vcs = "git"

[tool.black]
<<<<<<< HEAD
line-length = 88
target-version = ["py37"]
=======
target-version = ['py36']
>>>>>>> 1d6fb24e

[tool.isort]
profile = "black"
combine_as_imports = true
known_first_party = ["copier"]

[tool.mypy]
ignore_missing_imports = true
plugins = ["pydantic.mypy"]
warn_no_return = false

[build-system]
requires = ["poetry_core>=1.0.0", "poetry-dynamic-versioning"]
build-backend = "poetry.core.masonry.api"<|MERGE_RESOLUTION|>--- conflicted
+++ resolved
@@ -103,12 +103,7 @@
 vcs = "git"
 
 [tool.black]
-<<<<<<< HEAD
-line-length = 88
 target-version = ["py37"]
-=======
-target-version = ['py36']
->>>>>>> 1d6fb24e
 
 [tool.isort]
 profile = "black"
