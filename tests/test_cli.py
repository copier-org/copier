import subprocess
import sys
from pathlib import Path
<<<<<<< HEAD
=======
from typing import Callable, Generator
>>>>>>> 8ca78fa7

import pytest
import yaml
from plumbum import local
from plumbum.cmd import git

from copier.cli import CopierApp

from .helpers import COPIER_CMD, build_file_tree


@pytest.fixture(scope="module")
def template_path(tmp_path_factory: pytest.TempPathFactory) -> str:
    root = tmp_path_factory.mktemp("template")
    build_file_tree(
        {
            (root / "{{ _copier_conf.answers_file }}.jinja"): (
                """\
                # Changes here will be overwritten by Copier
                {{ _copier_answers|to_nice_yaml }}
                """
            ),
            (root / "a.txt"): "EXAMPLE_CONTENT",
        }
    )
    return str(root)


<<<<<<< HEAD
def test_good_cli_run(template_path: str, tmp_path: Path) -> None:
=======
@pytest.fixture(scope="module")
def template_path_with_dot_config(
    tmp_path_factory,
) -> Generator[Callable[[str], str], str, None]:
    def _template_path_with_dot_config(config_folder: str) -> str:
        root = tmp_path_factory.mktemp("template")
        build_file_tree(
            {
                root
                / config_folder
                / "{{ _copier_conf.answers_file }}.jinja": """\
                    # Changes here will be overwritten by Copier
                    {{ _copier_answers|to_nice_yaml }}
                    """,
                root / "a.txt": "EXAMPLE_CONTENT",
            }
        )
        return str(root)

    yield _template_path_with_dot_config


def test_good_cli_run(tmp_path, template_path):
>>>>>>> 8ca78fa7
    run_result = CopierApp.run(
        ["--quiet", "-a", "altered-answers.yml", template_path, str(tmp_path)],
        exit=False,
    )
    a_txt = tmp_path / "a.txt"
    assert run_result[1] == 0
    assert a_txt.exists()
    assert a_txt.is_file()
    assert a_txt.read_text() == "EXAMPLE_CONTENT"
    answers = yaml.safe_load((tmp_path / "altered-answers.yml").read_text())
    assert answers["_src_path"] == template_path


<<<<<<< HEAD
def test_help() -> None:
    COPIER_CMD("--help-all")


def test_python_run() -> None:
=======
@pytest.mark.parametrize(
    "config_folder",
    map(
        Path,
        ["", ".config/", ".config/subconfig/", ".config/subconfig/deep_nested_config/"],
    ),
)
def test_good_cli_run_dot_config(
    tmp_path, template_path_with_dot_config, config_folder
):
    """Function to test different locations of the answersfile.

    Added based on the discussion: https://github.com/copier-org/copier/discussions/859
    """

    src = template_path_with_dot_config(config_folder)

    with local.cwd(src):
        git_commands()

    run_result = CopierApp.run(
        [
            "--quiet",
            "-a",
            config_folder / "altered-answers.yml",
            src,
            str(tmp_path),
        ],
        exit=False,
    )
    a_txt = tmp_path / "a.txt"
    assert run_result[1] == 0
    assert a_txt.exists()
    assert a_txt.is_file()
    assert a_txt.read_text() == "EXAMPLE_CONTENT"
    answers = yaml.safe_load(
        (tmp_path / config_folder / "altered-answers.yml").read_text()
    )
    assert answers["_src_path"] == src

    with local.cwd(str(tmp_path)):
        git_commands()

    run_update = CopierApp.invoke(
        str(tmp_path), answers_file=config_folder / "altered-answers.yml", quiet=True
    )
    assert run_update[1] == 0
    assert answers["_src_path"] == src


def git_commands():
    git("init")
    git("add", "-A")
    git("commit", "-m", "init")


def test_help():
    COPIER_CMD("--help-all")


def test_update_help():
    assert "-o, --conflict" in COPIER_CMD("update", "--help")


def test_python_run():
>>>>>>> 8ca78fa7
    cmd = [sys.executable, "-m", "copier", "--help-all"]
    assert subprocess.run(cmd, check=True).returncode == 0


def test_skip_filenotexists(template_path: str, tmp_path: Path) -> None:
    run_result = CopierApp.run(
        [
            "--quiet",
            "-a",
            "altered-answers.yml",
            "--overwrite",
            "--skip=a.txt",
            template_path,
            str(tmp_path),
        ],
        exit=False,
    )
    a_txt = tmp_path / "a.txt"
    assert run_result[1] == 0
    assert a_txt.exists()
    assert a_txt.is_file()
    assert a_txt.read_text() == "EXAMPLE_CONTENT"
    answers = yaml.safe_load((tmp_path / "altered-answers.yml").read_text())
    assert answers["_src_path"] == str(template_path)


def test_skip_fileexists(template_path: str, tmp_path: Path) -> None:
    a_txt = tmp_path / "a.txt"
    a_txt.write_text("PREVIOUS_CONTENT")
    run_result = CopierApp.run(
        [
            "--quiet",
            "-a",
            "altered-answers.yml",
            "--overwrite",
            "--skip=a.txt",
            template_path,
            str(tmp_path),
        ],
        exit=False,
    )
    assert run_result[1] == 0
    assert a_txt.exists()
    assert a_txt.is_file()
    assert a_txt.read_text() == "PREVIOUS_CONTENT"
    answers = yaml.safe_load((tmp_path / "altered-answers.yml").read_text())
    assert answers["_src_path"] == str(template_path)<|MERGE_RESOLUTION|>--- conflicted
+++ resolved
@@ -1,10 +1,7 @@
 import subprocess
 import sys
 from pathlib import Path
-<<<<<<< HEAD
-=======
 from typing import Callable, Generator
->>>>>>> 8ca78fa7
 
 import pytest
 import yaml
@@ -33,12 +30,9 @@
     return str(root)
 
 
-<<<<<<< HEAD
-def test_good_cli_run(template_path: str, tmp_path: Path) -> None:
-=======
 @pytest.fixture(scope="module")
 def template_path_with_dot_config(
-    tmp_path_factory,
+    tmp_path_factory: pytest.TempPathFactory,
 ) -> Generator[Callable[[str], str], str, None]:
     def _template_path_with_dot_config(config_folder: str) -> str:
         root = tmp_path_factory.mktemp("template")
@@ -58,8 +52,7 @@
     yield _template_path_with_dot_config
 
 
-def test_good_cli_run(tmp_path, template_path):
->>>>>>> 8ca78fa7
+def test_good_cli_run(template_path: str, tmp_path: Path) -> None:
     run_result = CopierApp.run(
         ["--quiet", "-a", "altered-answers.yml", template_path, str(tmp_path)],
         exit=False,
@@ -73,13 +66,6 @@
     assert answers["_src_path"] == template_path
 
 
-<<<<<<< HEAD
-def test_help() -> None:
-    COPIER_CMD("--help-all")
-
-
-def test_python_run() -> None:
-=======
 @pytest.mark.parametrize(
     "config_folder",
     map(
@@ -88,14 +74,16 @@
     ),
 )
 def test_good_cli_run_dot_config(
-    tmp_path, template_path_with_dot_config, config_folder
+    tmp_path: Path,
+    template_path_with_dot_config: Callable[[str], str],
+    config_folder: Path,
 ):
     """Function to test different locations of the answersfile.
 
     Added based on the discussion: https://github.com/copier-org/copier/discussions/859
     """
 
-    src = template_path_with_dot_config(config_folder)
+    src = template_path_with_dot_config(str(config_folder))
 
     with local.cwd(src):
         git_commands()
@@ -130,22 +118,21 @@
     assert answers["_src_path"] == src
 
 
-def git_commands():
+def git_commands() -> None:
     git("init")
     git("add", "-A")
     git("commit", "-m", "init")
 
 
-def test_help():
+def test_help() -> None:
     COPIER_CMD("--help-all")
 
 
-def test_update_help():
+def test_update_help() -> None:
     assert "-o, --conflict" in COPIER_CMD("update", "--help")
 
 
-def test_python_run():
->>>>>>> 8ca78fa7
+def test_python_run() -> None:
     cmd = [sys.executable, "-m", "copier", "--help-all"]
     assert subprocess.run(cmd, check=True).returncode == 0
 
