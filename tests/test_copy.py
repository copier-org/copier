--- conflicted
+++ resolved
@@ -87,18 +87,10 @@
     def fake_data(*_args, **_kwargs):
         return {"_exclude": ["*.txt"]}
 
-<<<<<<< HEAD
     monkeypatch.setattr(copier.config.factory, "load_config_data", fake_data)
-
     copier.copy(str(PROJECT_TEMPLATE), dst, data=DATA, quiet=True)
     assert not (dst / "aaaa.txt").exists()
-=======
-    _load_config_data = copier.config.factory.load_config_data
-    copier.config.factory.load_config_data = fake_data
-    copier.copy(str(PROJECT_TEMPLATE), dst, data=DATA, quiet=True)
-    assert not (dst / "aaaa.txt").exists()
-    copier.config.factory.load_config_data = _load_config_data
->>>>>>> a0584107
+
 
 
 def test_config_exclude_overridden(dst):
@@ -113,18 +105,10 @@
     def fake_data(*_args, **_kwargs):
         return {"_include": [".svn"]}
 
-<<<<<<< HEAD
     monkeypatch.setattr(copier.config.factory, "load_config_data", fake_data)
-
     copier.copy(str(PROJECT_TEMPLATE), dst, data=DATA, quiet=True)
     assert (dst / ".svn").exists()
-=======
-    _load_config_data = copier.config.factory.load_config_data
-    copier.config.factory.load_config_data = fake_data
-    copier.copy(str(PROJECT_TEMPLATE), dst, data=DATA, quiet=True)
-    assert (dst / ".svn").exists()
-    copier.config.factory.load_config_data = _load_config_data
->>>>>>> a0584107
+
 
 
 def test_skip_option(dst):
