--- conflicted
+++ resolved
@@ -69,11 +69,5 @@
 plugins:
   - autorefs
   - search
-<<<<<<< HEAD
-  - mkdocstrings
-=======
   - markdown-exec
-  - mkdocstrings:
-      watch:
-        - copier
->>>>>>> 474be856
+  - mkdocstrings