--- conflicted
+++ resolved
@@ -96,7 +96,7 @@
 ) -> dict[str, Any]:
     _tmp = {}
     _res = [
-        yaml.load(path.read_bytes(), Loader=type(loader))
+        lflatten(filter(None, yaml.load_all(path.read_bytes(), Loader=type(loader))))
         for path in conf_path.parent.glob(include_file)
     ]
     for _elem in _res:
@@ -145,17 +145,8 @@
         )
         if PurePosixPath(include_file).is_absolute():
             raise ValueError("YAML include file path must be a relative path")
-<<<<<<< HEAD
 
         return condition_include(conf_path, loader, include_file, _condition)
-=======
-        return [
-            lflatten(
-                filter(None, yaml.load_all(path.read_bytes(), Loader=type(loader)))
-            )
-            for path in conf_path.parent.glob(include_file)
-        ]
->>>>>>> 1254c7f7
 
     _Loader.add_constructor("!include", _include)
 
