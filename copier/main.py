"""Main functions and classes, used to generate or update projects."""

import os
import platform
import subprocess
import sys
from contextlib import suppress
from dataclasses import asdict, field, replace
from filecmp import dircmp
from functools import partial
from itertools import chain
from pathlib import Path
from shutil import rmtree
from typing import Callable, Iterable, Mapping, Optional, Sequence, Set, Union
from unicodedata import normalize

from jinja2.loaders import FileSystemLoader
from jinja2.sandbox import SandboxedEnvironment
from pathspec import PathSpec
from plumbum import ProcessExecutionError, colors
from plumbum.cli.terminal import ask
from plumbum.cmd import git
from plumbum.machines import local
from pydantic import ConfigDict, Extra, PositiveInt, field_validator, Field
from pydantic.dataclasses import dataclass
from pydantic.json import pydantic_encoder
from questionary import unsafe_prompt

from .errors import (
    CopierAnswersInterrupt,
    ExtensionNotFoundError,
    UnsafeTemplateError,
    UserMessageError,
)
from .subproject import Subproject
from .template import Task, Template
from .tools import OS, Style, TemporaryDirectory, printf, readlink
from .types import (
    MISSING,
    AnyByStrDict,
    JSONSerializable,
    Literal,
    OptStr,
    StrOrPath,
    StrSeq,
    path_is_relative,
)
from .user_data import DEFAULT_DATA, AnswersMap, Question

# HACK https://github.com/python/mypy/issues/8520#issuecomment-772081075
if sys.version_info >= (3, 8):
    from functools import cached_property
else:
    from backports.cached_property import cached_property

# Backport of `shutil.copytree` for python 3.7 to accept `dirs_exist_ok` argument
if sys.version_info >= (3, 8):
    from shutil import copytree
else:
    from distutils.dir_util import copy_tree

    def copytree(src: Path, dst: Path, dirs_exist_ok: bool = False):
        """Backport of `shutil.copytree` with `dirs_exist_ok` argument.

        Can be remove once python 3.7 dropped.
        """
        copy_tree(str(src), str(dst))


# HACK https://github.com/python/mypy/issues/8520#issuecomment-772081075
if sys.version_info >= (3, 8):
    from typing import get_args
else:
    from typing_extensions import get_args


@dataclass(config=ConfigDict(extra=Extra.forbid))
class Worker:
    """Copier process state manager.

    This class represents the state of a copier work, and contains methods to
    actually produce the desired work.

    To use it properly, use it as a context manager and fill all dataclass fields.

    Then, execute one of its main methods, which are prefixed with `run_`:

    -   [run_copy][copier.main.Worker.run_copy] to copy a subproject.
    -   [run_recopy][copier.main.Worker.run_recopy] to recopy a subproject.
    -   [run_update][copier.main.Worker.run_update] to update a subproject.

    Example:
        ```python
        with Worker(
            src_path="https://github.com/copier-org/autopretty.git", "output"
        ) as worker:
            worker.run_copy()
        ```

    Attributes:
        src_path:
            String that can be resolved to a template path, be it local or remote.

            See [copier.vcs.get_repo][].

            If it is `None`, then it means that you are
            [updating a project][updating-a-project], and the original
            `src_path` will be obtained from
            [the answers file][the-copier-answersyml-file].

        dst_path:
            Destination path where to render the subproject.

        answers_file:
            Indicates the path for [the answers file][the-copier-answersyml-file].

            The path must be relative to `dst_path`.

            If it is `None`, the default value will be obtained from
            [copier.template.Template.answers_relpath][].

        vcs_ref:
            Specify the VCS tag/commit to use in the template.

        data:
            Answers to the questionary defined in the template.

        exclude:
            User-chosen additional [file exclusion patterns][exclude].

        use_prereleases:
            Consider prereleases when detecting the *latest* one?

            See [use_prereleases][].

            Useless if specifying a [vcs_ref][].

        skip_if_exists:
            User-chosen additional [file skip patterns][skip_if_exists].

        cleanup_on_error:
            Delete `dst_path` if there's an error?

            See [cleanup_on_error][].

        defaults:
            When `True`, use default answers to questions, which might be null if not specified.

            See [defaults][].

        user_defaults:
            Specify user defaults that may override a template's defaults during question prompts.

        overwrite:
            When `True`, Overwrite files that already exist, without asking.

            See [overwrite][].

        pretend:
            When `True`, produce no real rendering.

            See [pretend][].

        quiet:
            When `True`, disable all output.

            See [quiet][].

        conflict:
            One of "inline" (default), "rej".

        context_lines:
            Lines of context to consider when solving conflicts in updates.

            With more lines, context resolution is more accurate, but it will
            also produce more conflicts if your subproject has evolved.

            With less lines, context resolution is less accurate, but it will
            respect better the evolution of your subproject.

        unsafe:
            When `True`, allow usage of unsafe templates.

            See [unsafe][]
    """

    src_path: Optional[str] = None
<<<<<<< HEAD
    dst_path: Path = Field(default=Path("."))
    answers_file: Optional[Path] = None
=======
    dst_path: Path = Path(".")
    answers_file: Optional[RelativePath] = None
>>>>>>> 3a76e664
    vcs_ref: OptStr = None
    data: AnyByStrDict = Field(default_factory=dict)
    exclude: StrSeq = ()
    use_prereleases: bool = False
    skip_if_exists: StrSeq = ()
    cleanup_on_error: bool = True
    defaults: bool = False
    user_defaults: AnyByStrDict = Field(default_factory=dict)
    overwrite: bool = False
    pretend: bool = False
    quiet: bool = False
    conflict: Literal["inline", "rej"] = "inline"
    context_lines: PositiveInt = 3
    unsafe: bool = False

    answers: AnswersMap = Field(default_factory=AnswersMap, init=False)

    @field_validator("answers_file")
    def answers_file_is_relative(cls, value: Path) -> Path:
        return value and path_is_relative(value)

    def __enter__(self):
        """Allow using worker as a context manager."""
        return self

    def __exit__(self, type, value, traceback):
        """Clean up garbage files after worker usage ends."""
        if value is not None:
            # exception was raised from code inside context manager:
            # try to clean up, ignoring any exception, then re-raise
            with suppress(Exception):
                self._cleanup()
            raise value
        # otherwise clean up and let any exception bubble up
        self._cleanup()

    def _cleanup(self):
        self.template._cleanup()

    def _check_unsafe(self, mode: Literal["copy", "update"]) -> None:
        """Check whether a template uses unsafe features."""
        if self.unsafe:
            return
        features: Set[str] = set()
        if self.template.jinja_extensions:
            features.add("jinja_extensions")
        if self.template.tasks:
            features.add("tasks")
        if mode == "update" and self.subproject.template:
            if self.subproject.template.jinja_extensions:
                features.add("jinja_extensions")
            if self.subproject.template.tasks:
                features.add("tasks")
            for stage in get_args(Literal["before", "after"]):
                if self.template.migration_tasks(stage, self.subproject.template):
                    features.add("migrations")
                    break
        if features:
            raise UnsafeTemplateError(sorted(features))

    def _answers_to_remember(self) -> Mapping:
        """Get only answers that will be remembered in the copier answers file."""
        # All internal values must appear first
        answers: AnyByStrDict = {}
        commit = self.template.commit
        src = self.template.url
        for key, value in (("_commit", commit), ("_src_path", src)):
            if value is not None:
                answers[key] = value
        # Other data goes next
        answers.update(
            (str(k), v)
            for (k, v) in self.answers.combined.items()
            if not k.startswith("_")
            and k not in self.answers.hidden
            and k not in self.template.secret_questions
            and k in self.template.questions_data
            and isinstance(k, JSONSerializable)
            and isinstance(v, JSONSerializable)
        )
        return answers

    def _execute_tasks(self, tasks: Sequence[Task]) -> None:
        """Run the given tasks.

        Arguments:
            tasks: The list of tasks to run.
        """
        for i, task in enumerate(tasks):
            task_cmd = task.cmd
            if isinstance(task_cmd, str):
                task_cmd = self._render_string(task_cmd)
                use_shell = True
            else:
                task_cmd = [self._render_string(str(part)) for part in task_cmd]
                use_shell = False
            if not self.quiet:
                print(
                    colors.info
                    | f" > Running task {i + 1} of {len(tasks)}: {task_cmd}",
                    file=sys.stderr,
                )
            if self.pretend:
                continue
            with local.cwd(self.subproject.local_abspath), local.env(**task.extra_env):
                subprocess.run(task_cmd, shell=use_shell, check=True, env=local.env)

    def _render_context(self) -> Mapping:
        """Produce render context for Jinja."""
        # Backwards compatibility
        # FIXME Remove it?
        conf = asdict(self)
        conf.update(
            {
                "answers_file": self.answers_relpath,
                "src_path": self.template.local_abspath,
                "vcs_ref_hash": self.template.commit_hash,
                "sep": os.sep,
                "os": OS,
            }
        )

        return dict(
            DEFAULT_DATA,
            **self.answers.combined,
            _copier_answers=self._answers_to_remember(),
            _copier_conf=conf,
            _folder_name=self.subproject.local_abspath.name,
            _copier_python=sys.executable,
        )

    def _path_matcher(self, patterns: Iterable[str]) -> Callable[[Path], bool]:
        """Produce a function that matches against specified patterns."""
        # TODO Is normalization really needed?
        normalized_patterns = (normalize("NFD", pattern) for pattern in patterns)
        spec = PathSpec.from_lines("gitwildmatch", normalized_patterns)
        return spec.match_file

    def _solve_render_conflict(self, dst_relpath: Path):
        """Properly solve render conflicts.

        It can ask the user if running in interactive mode.
        """
        assert not dst_relpath.is_absolute()
        printf(
            "conflict",
            dst_relpath,
            style=Style.DANGER,
            quiet=self.quiet,
            file_=sys.stderr,
        )
        if self.match_skip(dst_relpath):
            printf(
                "skip",
                dst_relpath,
                style=Style.OK,
                quiet=self.quiet,
                file_=sys.stderr,
            )
            return False
        if self.overwrite or dst_relpath == self.answers_relpath:
            printf(
                "overwrite",
                dst_relpath,
                style=Style.WARNING,
                quiet=self.quiet,
                file_=sys.stderr,
            )
            return True
        return bool(ask(f" Overwrite {dst_relpath}?", default=True))

    def _render_allowed(
        self,
        dst_relpath: Path,
        is_dir: bool = False,
        is_symlink: bool = False,
        expected_contents: Union[bytes, Path] = b"",
    ) -> bool:
        """Determine if a file or directory can be rendered.

        Args:
            dst_relpath:
                Relative path to destination.
            is_dir:
                Indicate if the path must be treated as a directory or not.
            is_symlink:
                Indicate if the path must be treated as a symlink or not.
            expected_contents:
                Used to compare existing file contents with them. Allows to know if
                rendering is needed.
        """
        assert not dst_relpath.is_absolute()
        assert not expected_contents or not is_dir, "Dirs cannot have expected content"
        dst_abspath = Path(self.subproject.local_abspath, dst_relpath)
        if dst_relpath != Path(".") and self.match_exclude(dst_relpath):
            return False
        try:
            previous_content: Union[bytes, Path]
            if is_symlink:
                previous_content = readlink(dst_abspath)
            else:
                previous_content = dst_abspath.read_bytes()
        except FileNotFoundError:
            printf(
                "create",
                dst_relpath,
                style=Style.OK,
                quiet=self.quiet,
                file_=sys.stderr,
            )
            return True
        except PermissionError as error:
            # HACK https://bugs.python.org/issue43095
            if not (error.errno == 13 and platform.system() == "Windows"):
                raise
        except IsADirectoryError:
            assert is_dir
        if is_dir or previous_content == expected_contents:
            printf(
                "identical",
                dst_relpath,
                style=Style.IGNORE,
                quiet=self.quiet,
                file_=sys.stderr,
            )
            return True
        return self._solve_render_conflict(dst_relpath)

    def _ask(self) -> None:
        """Ask the questions of the questionary and record their answers."""
        result = AnswersMap(
            user_defaults=self.user_defaults,
            init=self.data,
            last=self.subproject.last_answers,
            metadata=self.template.metadata,
        )

        for var_name, details in self.template.questions_data.items():
            question = Question(
                answers=result,
                jinja_env=self.jinja_env,
                var_name=var_name,
                **details,
            )
            # Skip a question when the skip condition is met.
            if not question.get_when():
                # Omit its answer from the answers file.
                result.hide(var_name)
                # Skip immediately to the next question when it has no default
                # value.
                if question.default is MISSING:
                    continue
            if var_name in result.init:
                # Try to parse the answer value.
                answer = question.parse_answer(result.init[var_name])
                # Try to validate the answer value if the question has a
                # validator.
                question.validate_answer(answer)
                # At this point, the answer value is valid. Do not ask the
                # question again, but set answer as the user's answer instead.
                result.user[var_name] = answer
                continue

            # Display TUI and ask user interactively only without --defaults
            try:
                if self.defaults:
                    new_answer = question.get_default()
                    if new_answer is MISSING:
                        raise ValueError(f'Question "{var_name}" is required')
                else:
                    new_answer = unsafe_prompt(
                        [question.get_questionary_structure()],
                        answers={question.var_name: question.get_default()},
                    )[question.var_name]
            except KeyboardInterrupt as err:
                raise CopierAnswersInterrupt(result, question, self.template) from err
            result.user[var_name] = new_answer

        self.answers = result

    @cached_property
    def answers_relpath(self) -> Path:
        """Obtain the proper relative path for the answers file.

        It comes from:

        1. User choice.
        2. Template default.
        3. Copier default.
        """
        path = self.answers_file or self.template.answers_relpath
        template = self.jinja_env.from_string(str(path))
        return Path(template.render(**self.answers.combined))

    @cached_property
    def all_exclusions(self) -> StrSeq:
        """Combine default, template and user-chosen exclusions."""
        return self.template.exclude + tuple(self.exclude)

    @cached_property
    def jinja_env(self) -> SandboxedEnvironment:
        """Return a pre-configured Jinja environment.

        Respects template settings.
        """
        paths = [str(self.template.local_abspath)]
        loader = FileSystemLoader(paths)
        default_extensions = [
            "jinja2_ansible_filters.AnsibleCoreFiltersExtension",
        ]
        extensions = default_extensions + list(self.template.jinja_extensions)
        # We want to minimize the risk of hidden malware in the templates
        # so we use the SandboxedEnvironment instead of the regular one.
        # Of course we still have the post-copy tasks to worry about, but at least
        # they are more visible to the final user.
        try:
            env = SandboxedEnvironment(
                loader=loader, extensions=extensions, **self.template.envops
            )
        except ModuleNotFoundError as error:
            raise ExtensionNotFoundError(
                f"Copier could not load some Jinja extensions:\n{error}\n"
                "Make sure to install these extensions alongside Copier itself.\n"
                "See the docs at https://copier.readthedocs.io/en/latest/configuring/#jinja_extensions"
            )
        # patch the `to_json` filter to support Pydantic dataclasses
        env.filters["to_json"] = partial(
            env.filters["to_json"], default=pydantic_encoder
        )

        # Add a global function to join filesystem paths.
        separators = {
            "posix": "/",
            "windows": "\\",
            "native": os.path.sep,
        }

        def _pathjoin(
            *path: str, mode: Literal["posix", "windows", "native"] = "posix"
        ) -> str:
            return separators[mode].join(path)

        env.globals["pathjoin"] = _pathjoin
        return env

    @cached_property
    def match_exclude(self) -> Callable[[Path], bool]:
        """Get a callable to match paths against all exclusions."""
        return self._path_matcher(self.all_exclusions)

    @cached_property
    def match_skip(self) -> Callable[[Path], bool]:
        """Get a callable to match paths against all skip-if-exists patterns."""
        return self._path_matcher(
            map(
                self._render_string,
                tuple(chain(self.skip_if_exists, self.template.skip_if_exists)),
            )
        )

    def _render_file(self, src_abspath: Path) -> None:
        """Render one file.

        Args:
            src_abspath:
                The absolute path to the file that will be rendered.
        """
        # TODO Get from main.render_file()
        assert src_abspath.is_absolute()
        src_relpath = src_abspath.relative_to(self.template.local_abspath).as_posix()
        src_renderpath = src_abspath.relative_to(self.template_copy_root)
        dst_relpath = self._render_path(src_renderpath)
        if dst_relpath is None:
            return
        if src_abspath.name.endswith(self.template.templates_suffix):
            try:
                tpl = self.jinja_env.get_template(src_relpath)
            except UnicodeDecodeError:
                if self.template.templates_suffix:
                    # suffix is not empty, re-raise
                    raise
                # suffix is empty, fallback to copy
                new_content = src_abspath.read_bytes()
            else:
                new_content = tpl.render(**self._render_context()).encode()
        else:
            new_content = src_abspath.read_bytes()
        dst_abspath = Path(self.subproject.local_abspath, dst_relpath)
        src_mode = src_abspath.stat().st_mode
        if not self._render_allowed(dst_relpath, expected_contents=new_content):
            return
        if not self.pretend:
            dst_abspath.parent.mkdir(parents=True, exist_ok=True)
            dst_abspath.write_bytes(new_content)
            dst_abspath.chmod(src_mode)

    def _render_symlink(self, src_abspath: Path) -> None:
        """Render one symlink.

        Args:
            src_abspath:
                Symlink to be rendered. It must be an absolute path within
                the template.
        """
        assert src_abspath.is_absolute()
        src_relpath = src_abspath.relative_to(self.template_copy_root)
        dst_relpath = self._render_path(src_relpath)
        if dst_relpath is None:
            return
        dst_abspath = Path(self.subproject.local_abspath, dst_relpath)

        src_target = readlink(src_abspath)
        if src_abspath.name.endswith(self.template.templates_suffix):
            dst_target = Path(self._render_string(str(src_target)))
        else:
            dst_target = src_target

        if not self._render_allowed(
            dst_relpath,
            expected_contents=dst_target,
            is_symlink=True,
        ):
            return

        if not self.pretend:
            # symlink_to doesn't overwrite existing files, so delete it first
            if dst_abspath.is_symlink() or dst_abspath.exists():
                dst_abspath.unlink()
            dst_abspath.symlink_to(dst_target)
            if sys.platform == "darwin":
                # Only macOS supports permissions on symlinks.
                # Other platforms just copy the permission of the target
                src_mode = src_abspath.lstat().st_mode
                dst_abspath.lchmod(src_mode)

    def _render_folder(self, src_abspath: Path) -> None:
        """Recursively render a folder.

        Args:
            src_path:
                Folder to be rendered. It must be an absolute path within
                the template.
        """
        assert src_abspath.is_absolute()
        src_relpath = src_abspath.relative_to(self.template_copy_root)
        dst_relpath = self._render_path(src_relpath)
        if dst_relpath is None:
            return
        if not self._render_allowed(dst_relpath, is_dir=True):
            return
        dst_abspath = Path(self.subproject.local_abspath, dst_relpath)
        if not self.pretend:
            dst_abspath.mkdir(parents=True, exist_ok=True)
        for file in src_abspath.iterdir():
            if file.is_symlink() and self.template.preserve_symlinks:
                self._render_symlink(file)
            elif file.is_dir():
                self._render_folder(file)
            else:
                self._render_file(file)

    def _render_path(self, relpath: Path) -> Optional[Path]:
        """Render one relative path.

        Args:
            relpath:
                The relative path to be rendered. Obviously, it can be templated.
        """
        is_template = relpath.name.endswith(self.template.templates_suffix)
        templated_sibling = (
            self.template.local_abspath / f"{relpath}{self.template.templates_suffix}"
        )
        # With an empty suffix, the templated sibling always exists.
        if templated_sibling.exists() and self.template.templates_suffix:
            return None
        if self.template.templates_suffix and is_template:
            relpath = relpath.with_suffix("")
        rendered_parts = []
        for part in relpath.parts:
            # Skip folder if any part is rendered as an empty string
            part = self._render_string(part)
            if not part:
                return None
            # {{ _copier_conf.answers_file }} becomes the full path; in that case,
            # restore part to be just the end leaf
            if str(self.answers_relpath) == part:
                part = Path(part).name
            rendered_parts.append(part)
        result = Path(*rendered_parts)
        if not is_template:
            templated_sibling = (
                self.template.local_abspath
                / f"{result}{self.template.templates_suffix}"
            )
            if templated_sibling.exists():
                return None
        return result

    def _render_string(self, string: str) -> str:
        """Render one templated string.

        Args:
            string:
                The template source string.
        """
        tpl = self.jinja_env.from_string(string)
        return tpl.render(**self._render_context())

    @cached_property
    def subproject(self) -> Subproject:
        """Get related subproject."""
        return Subproject(
            local_abspath=self.dst_path.absolute(),
            answers_relpath=self.answers_file or Path(".copier-answers.yml"),
        )

    @cached_property
    def template(self) -> Template:
        """Get related template."""
        url = self.src_path
        if not url:
            if self.subproject.template is None:
                raise TypeError("Template not found")
            url = str(self.subproject.template.url)
        return Template(url=url, ref=self.vcs_ref, use_prereleases=self.use_prereleases)

    @cached_property
    def template_copy_root(self) -> Path:
        """Absolute path from where to start copying.

        It points to the cloned template local abspath + the rendered subdir, if any.
        """
        subdir = self._render_string(self.template.subdirectory) or ""
        return self.template.local_abspath / subdir

    # Main operations
    def run_copy(self) -> None:
        """Generate a subproject from zero, ignoring what was in the folder.

        If `dst_path` was missing, it will be
        created. Otherwise, `src_path` be rendered
        directly into it, without worrying about evolving what was there
        already.

        See [generating a project][generating-a-project].
        """
        self._check_unsafe("copy")
        self._ask()
        was_existing = self.subproject.local_abspath.exists()
        src_abspath = self.template_copy_root
        try:
            if not self.quiet:
                # TODO Unify printing tools
                print(
                    f"\nCopying from template version {self.template.version}",
                    file=sys.stderr,
                )
            self._render_folder(src_abspath)
            if not self.quiet:
                # TODO Unify printing tools
                print("")  # padding space
            self._execute_tasks(self.template.tasks)
        except Exception:
            if not was_existing and self.cleanup_on_error:
                rmtree(self.subproject.local_abspath)
            raise
        if not self.quiet:
            # TODO Unify printing tools
            print("")  # padding space

    def run_recopy(self) -> None:
        """Update a subproject, keeping answers but discarding evolution."""
        if self.subproject.template is None:
            raise UserMessageError(
                "Cannot recopy because cannot obtain old template references "
                f"from `{self.subproject.answers_relpath}`."
            )
        new_worker = replace(self, src_path=self.subproject.template.url)
        return new_worker.run_copy()

    def run_update(self) -> None:
        """Update a subproject that was already generated.

        See [updating a project][updating-a-project].
        """
        self._check_unsafe("update")
        # Check all you need is there
        if self.subproject.vcs != "git":
            raise UserMessageError(
                "Updating is only supported in git-tracked subprojects."
            )
        if self.subproject.is_dirty():
            raise UserMessageError(
                "Destination repository is dirty; cannot continue. "
                "Please commit or stash your local changes and retry."
            )
        if self.subproject.template is None or self.subproject.template.ref is None:
            raise UserMessageError(
                "Cannot update because cannot obtain old template references "
                f"from `{self.subproject.answers_relpath}`."
            )
        if self.template.commit is None:
            raise UserMessageError(
                "Updating is only supported in git-tracked templates."
            )
        if not self.subproject.template.version:
            raise UserMessageError(
                "Cannot update: version from last update not detected."
            )
        if not self.template.version:
            raise UserMessageError("Cannot update: version from template not detected.")
        if self.subproject.template.version > self.template.version:
            raise UserMessageError(
                f"Your are downgrading from {self.subproject.template.version} to {self.template.version}. "
                "Downgrades are not supported."
            )
        if not self.overwrite:
            # Only git-tracked subprojects can be updated, so the user can
            # review the diff before committing; so we can safely avoid
            # asking for confirmation
            raise UserMessageError("Enable overwrite to update a subproject.")
        if not self.quiet:
            # TODO Unify printing tools
            print(
                f"Updating to template version {self.template.version}", file=sys.stderr
            )
        self._apply_update()

    def _apply_update(self):
        subproject_top = Path(
            git(
                "-C",
                self.subproject.local_abspath,
                "rev-parse",
                "--show-toplevel",
            ).strip()
        )
        subproject_subdir = self.subproject.local_abspath.relative_to(subproject_top)

        with TemporaryDirectory(
            prefix=f"{__name__}.old_copy."
        ) as old_copy, TemporaryDirectory(prefix=f"{__name__}.new_copy.") as new_copy:
            # Copy old template into a temporary destination
            old_worker = replace(
                self,
                dst_path=old_copy / subproject_subdir,
                data=self.subproject.last_answers,
                defaults=True,
                quiet=True,
                src_path=self.subproject.template.url,
                vcs_ref=self.subproject.template.commit,
            )
            old_worker.run_copy()
            # Extract diff between temporary destination and real destination
            with local.cwd(old_copy):
                self._git_initialize_repo()
                git("remote", "add", "real_dst", "file://" + str(subproject_top))
                git("fetch", "--depth=1", "real_dst", "HEAD")
                diff_cmd = git[
                    "diff-tree", f"--unified={self.context_lines}", "HEAD...FETCH_HEAD"
                ]
                try:
                    diff = diff_cmd("--inter-hunk-context=-1")
                except ProcessExecutionError:
                    print(
                        colors.warn
                        | "Make sure Git >= 2.24 is installed to improve updates.",
                        file=sys.stderr,
                    )
                    diff = diff_cmd("--inter-hunk-context=0")
            # Run pre-migration tasks
            self._execute_tasks(
                self.template.migration_tasks("before", self.subproject.template)
            )
            # Clear last answers cache to load possible answers migration
            with suppress(AttributeError):
                self.answers = AnswersMap()
            with suppress(AttributeError):
                del self.subproject.last_answers
            # Do a normal update in final destination
            self.run_copy()
            # Render with the same answers in an empty dir to avoid pollution
            new_worker = replace(
                self,
                dst_path=new_copy / subproject_subdir,
                data=self.answers.combined,
                defaults=True,
                quiet=True,
                src_path=self.subproject.template.url,
            )
            new_worker.run_copy()
            compared = dircmp(old_copy, new_copy)
            # Try to apply cached diff into final destination
            with local.cwd(subproject_top):
                apply_cmd = git["apply", "--reject", "--exclude", self.answers_relpath]
                for skip_pattern in chain(
                    self.skip_if_exists, self.template.skip_if_exists
                ):
                    apply_cmd = apply_cmd["--exclude", skip_pattern]
                (apply_cmd << diff)(retcode=None)
                if self.conflict == "inline":
                    status = git("status", "--porcelain").strip().splitlines()
                    for line in status:
                        # Find merge rejections
                        if not (line.startswith("?? ") and line.endswith(".rej")):
                            continue
                        # FIXME Test with a file named '`â ñ"', see it fail, fix it
                        fname = line[3:-4]
                        # Undo possible non-rejected chunks
                        git("checkout", "--", fname)
                        # 3-way-merge the file directly
                        git(
                            "merge-file",
                            "-L",
                            "before updating",
                            "-L",
                            "last update",
                            "-L",
                            "after updating",
                            fname,
                            Path(old_copy) / fname,
                            Path(new_copy) / fname,
                            retcode=None,
                        )
                        # Remove rejection witness
                        Path(f"{fname}.rej").unlink()
            # Trigger recursive removal of deleted files in last template version
            _remove_old_files(subproject_top, compared)

        # Run post-migration tasks
        self._execute_tasks(
            self.template.migration_tasks("after", self.subproject.template)
        )

    def _git_initialize_repo(self):
        """Initialize a git repository in the current directory."""
        git("init", retcode=None)
        git("add", ".")
        git("config", "user.name", "Copier")
        git("config", "user.email", "copier@copier")
        # 1st commit could fail if any pre-commit hook reformats code
        # 2nd commit uses --no-verify to disable pre-commit-like checks
        git("commit", "--allow-empty", "-am", "dumb commit 1", retcode=None)
        git("commit", "--allow-empty", "-am", "dumb commit 2", "--no-verify")
        git("config", "--unset", "user.name")
        git("config", "--unset", "user.email")


def run_copy(
    src_path: str,
    dst_path: StrOrPath = ".",
    data: Optional[AnyByStrDict] = None,
    **kwargs,
) -> Worker:
    """Copy a template to a destination, from zero.

    This is a shortcut for [run_copy][copier.main.Worker.run_copy].

    See [Worker][copier.main.Worker] fields to understand this function's args.
    """
    if data is not None:
        kwargs["data"] = data
    with Worker(src_path=src_path, dst_path=Path(dst_path), **kwargs) as worker:
        worker.run_copy()
    return worker


def run_recopy(
    dst_path: StrOrPath = ".", data: Optional[AnyByStrDict] = None, **kwargs
) -> Worker:
    """Update a subproject from its template, discarding subproject evolution.

    This is a shortcut for [run_recopy][copier.main.Worker.run_recopy].

    See [Worker][copier.main.Worker] fields to understand this function's args.
    """
    if data is not None:
        kwargs["data"] = data
    with Worker(dst_path=Path(dst_path), **kwargs) as worker:
        worker.run_recopy()
    return worker


def run_update(
    dst_path: StrOrPath = ".",
    data: Optional[AnyByStrDict] = None,
    **kwargs,
) -> Worker:
    """Update a subproject, from its template.

    This is a shortcut for [run_update][copier.main.Worker.run_update].

    See [Worker][copier.main.Worker] fields to understand this function's args.
    """
    if data is not None:
        kwargs["data"] = data
    with Worker(dst_path=Path(dst_path), **kwargs) as worker:
        worker.run_update()
    return worker


def _remove_old_files(prefix: Path, cmp: dircmp, rm_common: bool = False):
    """Remove files and directories only found in "old" template.

    This is an internal helper method used to process a comparison of 2
    directories, where the left one is considered the "old" one, and the
    right one is the "new" one.

    Then, it will recursively try to remove anything that is only in the old
    directory.

    Args:
        prefix:
            Where we start removing. It can be different from the directories
            being compared.
        cmp:
            The comparison result.
        rm_common:
            Should we remove common files and directories?
    """
    # Gather files and dirs to remove
    to_rm = []
    subdirs = {}
    with suppress(NotADirectoryError, FileNotFoundError):
        to_rm = cmp.left_only
        if rm_common:
            to_rm += cmp.common_files + cmp.common_dirs
        subdirs = cmp.subdirs
    # Remove files found only in old template copy
    for name in to_rm:
        target = prefix / name
        if target.is_file():
            target.unlink()
        else:
            # Recurse in dirs totally removed in latest template
            _remove_old_files(target, dircmp(Path(cmp.left, name), target), True)
            # Remove subdir if it ends empty
            with suppress(OSError):
                target.rmdir()  # Raises if dir not empty
    # Recurse
    for key, value in subdirs.items():
        subdir = prefix / key
        _remove_old_files(subdir, value)
        # Remove subdir if it ends empty
        with suppress(OSError):
            subdir.rmdir()  # Raises if dir not empty<|MERGE_RESOLUTION|>--- conflicted
+++ resolved
@@ -21,7 +21,7 @@
 from plumbum.cli.terminal import ask
 from plumbum.cmd import git
 from plumbum.machines import local
-from pydantic import ConfigDict, Extra, PositiveInt, field_validator, Field
+from pydantic import ConfigDict, Extra, Field, PositiveInt, field_validator
 from pydantic.dataclasses import dataclass
 from pydantic.json import pydantic_encoder
 from questionary import unsafe_prompt
@@ -185,13 +185,8 @@
     """
 
     src_path: Optional[str] = None
-<<<<<<< HEAD
-    dst_path: Path = Field(default=Path("."))
+    dst_path: Path = Path(".")
     answers_file: Optional[Path] = None
-=======
-    dst_path: Path = Path(".")
-    answers_file: Optional[RelativePath] = None
->>>>>>> 3a76e664
     vcs_ref: OptStr = None
     data: AnyByStrDict = Field(default_factory=dict)
     exclude: StrSeq = ()
