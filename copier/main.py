--- conflicted
+++ resolved
@@ -377,7 +377,6 @@
         for var_name, details in self.template.questions_data.items():
             question = Question(
                 answers=result,
-                ask_user=not self.defaults,
                 jinja_env=self.jinja_env,
                 var_name=var_name,
                 **details,
@@ -392,20 +391,9 @@
                 # At this point, the answer value is valid. Do not ask the
                 # question again.
                 continue
-<<<<<<< HEAD
 
             questions.append(question)
 
-=======
-            questions.append(
-                Question(
-                    answers=result,
-                    jinja_env=self.jinja_env,
-                    var_name=var_name,
-                    **details,
-                )
-            )
->>>>>>> 29c1de03
         for question in questions:
             # Display TUI and ask user interactively only without --defaults
             try:
