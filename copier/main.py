"""Main functions and classes, used to generate or update projects."""

import json
import platform
import subprocess
import sys
import tempfile
from contextlib import suppress
from dataclasses import asdict, field, replace
from functools import partial
from itertools import chain
from pathlib import Path
from shutil import rmtree
from typing import Callable, List, Mapping, Optional, Sequence
from unicodedata import normalize

import pathspec
from jinja2.loaders import FileSystemLoader
from jinja2.sandbox import SandboxedEnvironment
from packaging.version import InvalidVersion, Version
from plumbum import ProcessExecutionError, colors
from plumbum.cli.terminal import ask
from plumbum.cmd import git
from plumbum.machines import local
from pydantic.dataclasses import dataclass
from pydantic.json import pydantic_encoder
from questionary import unsafe_prompt

from .errors import UserMessageError
from .subproject import Subproject
from .template import Template
from .tools import Style, printf, to_nice_yaml
from .types import (
    AnyByStrDict,
    JSONSerializable,
    OptStr,
    RelativePath,
    StrOrPath,
    StrSeq,
)
from .user_data import DEFAULT_DATA, AnswersMap, Question

try:
    from functools import cached_property
except ImportError:
    from backports.cached_property import cached_property


<<<<<<< HEAD
__all__ = (
    "run_auto",
    "run_copy",
    "run_update",
    "Worker",
)
=======
def copy(
    src_path: OptStr = None,
    dst_path: StrOrPath = ".",
    data: AnyByStrDict = None,
    *,
    answers_file: OptStr = None,
    exclude: OptStrSeq = None,
    skip_if_exists: OptStrSeq = None,
    tasks: OptStrSeq = None,
    envops: AnyByStrDict = None,
    extra_paths: OptStrSeq = None,
    pretend: OptBool = False,
    force: OptBool = False,
    skip: OptBool = False,
    quiet: OptBool = False,
    cleanup_on_error: OptBool = True,
    vcs_ref: OptStr = None,
    only_diff: OptBool = True,
    subdirectory: OptStr = None,
    use_prereleases: OptBool = False,
) -> None:
    """Uses the template in `src_path` to generate a new project at `dst_path`.

    This is usually the main entrypoint for API usage.

    Arguments:
        src_path:
            Absolute path to the project skeleton. May be a version control system URL.
            If `None`, it will be taken from `dst_path/answers_file` or fail.

        dst_path:
            Absolute path to where to render the skeleton.

        data:
            Optional. Data to be passed to the templates in addtion to the user data
            from a `copier.json`.

        answers_file:
            Path where to obtain the answers recorded from the last update.
            The path must be relative to `dst_path`.

        exclude:
            A list of names or gitignore-style patterns matching files or folders that
            must not be copied.

        skip_if_exists:
            A list of names or gitignore-style patterns matching files or folders,
            that are skipped if another with the same name already exists in the
            destination folder. (It only makes sense if you are copying to a folder
            that already exists).

        tasks:
            Optional lists of commands to run in order after finishing the copy.
            Like in the templates files, you can use variables on the commands that
            will be replaced by the real values before running the command.
            If one of the commands fail, the rest of them will not run.

        envops:
            Extra options for the Jinja template environment.

        extra_paths:
            Optional. Additional paths, outside the `src_path`, from where to search
            for templates. This is intended to be used with shared parent templates,
            files with macros, etc. outside the copied project skeleton.

        pretend:
            Run but do not make any changes.

        force:
            Overwrite files that already exist, without asking.

        skip:
            Skip files that already exist, without asking.

        quiet:
            Suppress the status output.

        cleanup_on_error:
            Remove the destination folder if Copier created it and the copy process
            or one of the tasks fail.

        vcs_ref:
            VCS reference to checkout in the template.

        only_diff:
            Try to update only the template diff.

        subdirectory:
            Specify a subdirectory to use when generating the project.

        use_prereleases: See [use_prereleases][].
    """
    conf = make_config(**locals())
    dst_existed = conf.dst_path.exists()
    is_update = conf.original_src_path != conf.src_path and vcs.is_git_repo_root(
        conf.src_path
    )
    do_diff_update = (
        conf.only_diff
        and is_update
        and conf.old_commit
        and vcs.is_git_repo_root(conf.dst_path)
    )
    try:
        if do_diff_update:
            update_diff(conf=conf)
        else:
            copy_local(conf=conf)
    except Exception:
        if conf.cleanup_on_error and not do_diff_update and not dst_existed:
            print(
                colors.warn | "Something went wrong. Removing destination folder.",
                file=sys.stderr,
            )
            shutil.rmtree(conf.dst_path, ignore_errors=True)
        raise
    finally:
        if is_update:
            shutil.rmtree(conf.src_path, ignore_errors=True)
>>>>>>> 07a66f79


@dataclass
class Worker:
    """Copier process state manager.

    This class represents the state of a copier work, and contains methods to
    actually produce the desired work.

    To use it properly, instantiate it by filling properly all dataclass fields.

    Then, execute one of its main methods, which are prefixed with `run_`:

    -   [run_copy][copier.main.Worker.run_copy] to copy a subproject.
    -   [run_update][copier.main.Worker.run_update] to update a subproject.
    -   [run_auto][copier.main.Worker.run_auto] to let it choose whether you
        want to copy or update the subproject.
    """

    src_path: Optional[str] = None
    """String that can be resolved to a template path, be it local or remote.

See [Template.url][copier.main.Template.url] for more details.

If it is `None`, then it means that you are [updating a
project](updating.md), and the original `src_path` will be obtained from
[the answers file](configuring.md#the-answers-file).
    """

    dst_path: Path = field(default=".")
    """Destination path where to render the subproject."""

    answers_file: Optional[RelativePath] = None
    """Indicates the path for [the answers file](configuring.md#the-answers-file).

The path must be relative to [dst_path][copier.main.Worker.dst_path].

If it is `None`, the default value will be obtained from
[copier.template.Template.answers_relpath][].
    """

    vcs_ref: OptStr = None
    """Specify the VCS tag/commit to use in the template."""

    data: AnyByStrDict = field(default_factory=dict)
    """Answers to the questionary defined in the template."""

    exclude: StrSeq = ()
    """Additional file exclusion patterns.

See [copier.template.Template.exclude][] for more details.
    """

    use_prereleases: bool = False
    """When `True`, the template's *latest* release will consider prereleases.

Otherwise, they are ignored.

Useless if specifying a [vcs_ref][copier.main.Worker.vcs_ref].
    """

    skip_if_exists: StrSeq = ()
    """Additional file skip patterns.

See [copier.template.Template.skip_if_exists][] for more details.
    """

    cleanup_on_error: bool = True
    """Delete [dst_path][copier.main.Worker.dst_path] if there's an error?

It only applies when [dst_path][copier.main.Worker.dst_path] was created by
this process. Preexisting subprojects are never cleaned up.
    """

    force: bool = False
    """When `True`, disable all user interactions."""

    pretend: bool = False
    """When `True`, produce no real rendering."""

    quiet: bool = False
    """When `True`, disable all output."""

    def _answers_to_remember(self) -> Mapping:
        """Get only answers that will be remembered in the copier answers file."""
        # All internal values must appear first
        answers: AnyByStrDict = {}
        commit = self.template.commit
        src = self.template.url
        for key, value in (("_commit", commit), ("_src_path", src)):
            if value is not None:
                answers[key] = value
        # Other data goes next
        answers.update(
            (k, v)
            for (k, v) in self.answers.combined.items()
            if not k.startswith("_")
            and k not in self.template.secret_questions
            and isinstance(k, JSONSerializable)
            and isinstance(v, JSONSerializable)
        )
        return answers

    def _execute_tasks(self, tasks: Sequence[Mapping]) -> None:
        """Run the given tasks.

        Arguments:
            tasks: The list of tasks to run.
        """
        for i, task in enumerate(tasks):
            task_cmd = task["task"]
            use_shell = isinstance(task_cmd, str)
            if use_shell:
                task_cmd = self._render_string(task_cmd)
            else:
                task_cmd = [self._render_string(str(part)) for part in task_cmd]
            if not self.quiet:
                print(
                    colors.info
                    | f" > Running task {i + 1} of {len(tasks)}: {task_cmd}",
                    file=sys.stderr,
                )
            with local.cwd(self.subproject.local_abspath), local.env(
                **task.get("extra_env", {})
            ):
                subprocess.run(task_cmd, shell=use_shell, check=True, env=local.env)

    def _render_context(self) -> Mapping:
        """Produce render context for Jinja."""
        # Backwards compatibility
        # FIXME Remove it?
        conf = asdict(self)
        conf.update(
            {
                "answers_file": self.answers_relpath,
                "src_path": self.template.local_abspath,
            }
        )
        copied_conf = conf.copy()
        conf["json"] = partial(json.dumps, copied_conf, default=pydantic_encoder)
        return dict(
            DEFAULT_DATA,
            **self.answers.combined,
            _copier_answers=self._answers_to_remember(),
            _copier_conf=conf,
            _folder_name=self.subproject.local_abspath.name,
        )

    def _path_matcher(self, patterns: StrSeq) -> Callable[[Path], bool]:
        """Produce a function that matches against specified patterns."""
        # TODO Is normalization really needed?
        normalized_patterns = (normalize("NFD", pattern) for pattern in patterns)
        spec = pathspec.PathSpec.from_lines("gitwildmatch", normalized_patterns)
        return spec.match_file

    def _solve_render_conflict(self, dst_relpath: Path):
        """Properly solve render conflicts.

        It can ask the user if running in interactive mode.
        """
        assert not dst_relpath.is_absolute()
        printf(
            "conflict",
            dst_relpath,
            style=Style.DANGER,
            quiet=self.quiet,
            file_=sys.stderr,
        )
        if self.match_skip(dst_relpath):
            printf(
                "skip",
                dst_relpath,
                style=Style.OK,
                quiet=self.quiet,
                file_=sys.stderr,
            )
            return False
        if self.force:
            printf(
                "force",
                dst_relpath,
                style=Style.WARNING,
                quiet=self.quiet,
                file_=sys.stderr,
            )
            return True
        return bool(ask(f" Overwrite {dst_relpath}?", default=True))

    def _render_allowed(
        self, dst_relpath: Path, is_dir: bool = False, expected_contents: bytes = b""
    ) -> bool:
        """Determine if a file or directory can be rendered.

        Args:

            dst_relpath:
                Relative path to destination.
            is_dir:
                Indicate if the path must be treated as a directory or not.
            expected_contents:
                Used to compare existing file contents with them. Allows to know if
                rendering is needed.
        """
        assert not dst_relpath.is_absolute()
        assert not expected_contents or not is_dir, "Dirs cannot have expected content"
        dst_abspath = Path(self.subproject.local_abspath, dst_relpath)
        if dst_relpath != Path("."):
            if self.match_exclude(dst_relpath):
                return False
        try:
            previous_content = dst_abspath.read_bytes()
        except FileNotFoundError:
            printf(
                "create",
                dst_relpath,
                style=Style.OK,
                quiet=self.quiet,
                file_=sys.stderr,
            )
            return True
        except (IsADirectoryError, PermissionError) as error:
            # HACK https://bugs.python.org/issue43095
            if isinstance(error, PermissionError):
                if not (error.errno == 13 and platform.system() == "Windows"):
                    raise
            if is_dir:
                printf(
                    "identical",
                    dst_relpath,
                    style=Style.IGNORE,
                    quiet=self.quiet,
                    file_=sys.stderr,
                )
                return True
            return self._solve_render_conflict(dst_relpath)
        else:
            if previous_content == expected_contents:
                printf(
                    "identical",
                    dst_relpath,
                    style=Style.IGNORE,
                    quiet=self.quiet,
                    file_=sys.stderr,
                )
                return True
            return self._solve_render_conflict(dst_relpath)

    @cached_property
    def answers(self) -> AnswersMap:
        """Container of all answers to the questionary.

        It asks the user the 1st time it is called, if running interactively.
        """
        result = AnswersMap(
            default=self.template.default_answers,
            init=self.data,
            last=self.subproject.last_answers,
            metadata=self.template.metadata,
        )
        questions: List[Question] = []
        for var_name, details in self.template.questions_data.items():
            if var_name in result.init:
                # Do not ask again
                continue
            questions.append(
                Question(
                    answers=result,
                    ask_user=not self.force,
                    jinja_env=self.jinja_env,
                    var_name=var_name,
                    **details,
                )
            )
        if self.force:
            # Avoid prompting to not requiring a TTy when --force
            for question in questions:
                new_answer = question.get_default()
                previous_answer = result.combined.get(question.var_name)
                if new_answer != previous_answer:
                    result.user[question.var_name] = new_answer
        else:
            # Display TUI and ask user interactively
            result.user.update(
                unsafe_prompt(
                    (question.get_questionary_structure() for question in questions),
                    answers=result.combined,
                )
            )
        return result

    @cached_property
    def answers_relpath(self) -> Path:
        """Obtain the proper relative path for the answers file.

        It comes from:

        1. User choice.
        2. Template default.
        3. Copier default.
        """
        return self.answers_file or self.template.answers_relpath

    @cached_property
    def all_exclusions(self) -> StrSeq:
        """Combine default, template and user-chosen exclusions."""
        return self.template.exclude + tuple(self.exclude)

    @cached_property
    def jinja_env(self) -> SandboxedEnvironment:
        """Return a pre-configured Jinja environment.

        Respects template settings.
        """
        paths = [str(self.template.local_abspath)]
        loader = FileSystemLoader(paths)
        # We want to minimize the risk of hidden malware in the templates
        # so we use the SandboxedEnvironment instead of the regular one.
        # Of course we still have the post-copy tasks to worry about, but at least
        # they are more visible to the final user.
        env = SandboxedEnvironment(loader=loader, **self.template.envops)
        default_filters = {"to_nice_yaml": to_nice_yaml}
        env.filters.update(default_filters)
        return env

    @cached_property
    def match_exclude(self) -> Callable[[Path], bool]:
        """Get a callable to match paths against all exclusions."""
        return self._path_matcher(self.all_exclusions)

    @cached_property
    def match_skip(self) -> Callable[[Path], bool]:
        """Get a callable to match paths against all skip-if-exists patterns."""
        return self._path_matcher(
            map(
                self._render_string,
                tuple(chain(self.skip_if_exists, self.template.skip_if_exists)),
            )
        )

    def _render_file(self, src_abspath: Path) -> None:
        """Render one file.

        Args:

            src_abspath:
                The absolute path to the file that will be rendered.
        """
        # TODO Get from main.render_file()
        assert src_abspath.is_absolute()
        src_relpath = src_abspath.relative_to(self.template.local_abspath).as_posix()
        src_renderpath = src_abspath.relative_to(self.template_copy_root)
        dst_relpath = self._render_path(src_renderpath)
        if dst_relpath is None:
            return
        if src_abspath.name.endswith(self.template.templates_suffix):
            tpl = self.jinja_env.get_template(str(src_relpath))
            new_content = tpl.render(**self._render_context()).encode()
        else:
            new_content = src_abspath.read_bytes()
        if not self._render_allowed(dst_relpath, expected_contents=new_content):
            return
        if not self.pretend:
            dst_abspath = Path(self.subproject.local_abspath, dst_relpath)
            dst_abspath.write_bytes(new_content)

    def _render_folder(self, src_abspath: Path) -> None:
        """Recursively render a folder.

        Args:
            src_path:
                Folder to be rendered. It must be an absolute path within
                the template.
        """
        assert src_abspath.is_absolute()
        src_relpath = src_abspath.relative_to(self.template_copy_root)
        dst_relpath = self._render_path(src_relpath)
        if dst_relpath is None:
            return
        if not self._render_allowed(dst_relpath, is_dir=True):
            return
        dst_abspath = Path(self.subproject.local_abspath, dst_relpath)
        if not self.pretend:
            dst_abspath.mkdir(exist_ok=True)
        for file in src_abspath.iterdir():
            if file.is_dir():
                self._render_folder(file)
            else:
                self._render_file(file)

    def _render_path(self, relpath: Path) -> Optional[Path]:
        """Render one relative path.

        Args:
            relpath:
                The relative path to be rendered. Obviously, it can be templated.
        """
        is_template = relpath.name.endswith(self.template.templates_suffix)
        templated_sibling = (
            self.template.local_abspath / f"{relpath}{self.template.templates_suffix}"
        )
        if templated_sibling.exists():
            return None
        rendered_parts = []
        for part in relpath.parts:
            # Skip folder if any part is rendered as an empty string
            part = self._render_string(part)
            if not part:
                return None
            rendered_parts.append(part)
        with suppress(IndexError):
            if is_template:
                rendered_parts[-1] = rendered_parts[-1][
                    : -len(self.template.templates_suffix)
                ]
        result = Path(*rendered_parts)
        if not is_template:
            templated_sibling = (
                self.template.local_abspath
                / f"{result}{self.template.templates_suffix}"
            )
            if templated_sibling.exists():
                return None
        return result

    def _render_string(self, string: str) -> str:
        """Render one templated string.

        Args:
            string:
                The template source string.
        """
        tpl = self.jinja_env.from_string(string)
        return tpl.render(**self._render_context())

    @cached_property
    def subproject(self) -> Subproject:
        """Get related subproject."""
        return Subproject(
            local_abspath=self.dst_path.absolute(),
            answers_relpath=self.answers_file or ".copier-answers.yml",
        )

    @cached_property
    def template(self) -> Template:
        """Get related template."""
        url = self.src_path
        if not url:
            if self.subproject.template is None:
                raise TypeError("Template not found")
            url = self.subproject.template.url
        return Template(url=url, ref=self.vcs_ref, use_prereleases=self.use_prereleases)

    @cached_property
    def template_copy_root(self) -> Path:
        """Absolute path from where to start copying.

        It points to the cloned template local abspath + the rendered subdir, if any.
        """
        subdir = self._render_string(self.template.subdirectory) or ""
        return self.template.local_abspath / subdir

    # Main operations
    def run_auto(self) -> None:
        """Copy or update automatically.

        If [src_path][copier.main.Worker.src_path] was supplied, execute
        [run_copy][copier.main.Worker.run_copy].

        Otherwise, execute [run_update][copier.main.Worker.run_update].
        """
        if self.src_path:
            return self.run_copy()
        return self.run_update()

    def run_copy(self) -> None:
        """Generate a subproject from zero, ignoring what was in the folder.

        If [dst_path][copier.main.Worker.dst_path] was missing, it will be
        created. Otherwise, [src_path][copier.main.Worker.src_path] be rendered
        directly into it, without worrying about evolving what was there
        already.
        """
        was_existing = self.subproject.local_abspath.exists()
        if not self.quiet:
            # TODO Unify printing tools
            print("")  # padding space
        src_abspath = self.template_copy_root
        try:
            self._render_folder(src_abspath)
            if not self.quiet:
                # TODO Unify printing tools
                print("")  # padding space
            self._execute_tasks(
                [
                    {"task": t, "extra_env": {"STAGE": "task"}}
                    for t in self.template.tasks
                ],
            )
        except Exception:
            if not was_existing and self.cleanup_on_error:
                rmtree(self.subproject.local_abspath)
            raise
        if not self.quiet:
            # TODO Unify printing tools
            print("")  # padding space

    def run_update(self) -> None:
        """Update the subproject.

        Before running this, [dst_path][copier.main.Worker.dst_path] must exist
        and must contain an already-applied template, with a valid [copier
        answers](configuring.md#the-answers-file) file that points to a
        versioned git template.

        Copier will download the old template, render it with last answers,
        download the latest version, apply it to the current subproject, and
        compare both renders to apply a smart diff that, in practice, applies
        the evolution of the template dynamically over the subproject.

        In case of conflicts, `.rej` files will be dropped, next to the
        conflicting ones.
        """
        # Check all you need is there
        if self.subproject.vcs != "git":
            raise UserMessageError(
                "Updating is only supported in git-tracked subprojects."
            )
        if self.subproject.is_dirty():
            raise UserMessageError(
                "Destination repository is dirty; cannot continue. "
                "Please commit or stash your local changes and retry."
            )
        if self.subproject.template is None or self.subproject.template.ref is None:
            raise UserMessageError(
                "Cannot update because cannot obtain old template references "
                f"from `{self.subproject.answers_relpath}`."
            )
        if self.template.commit is None:
            raise UserMessageError(
                "Updating is only supported in git-tracked templates."
            )
        downgrading = False
        try:
            downgrading = Version(self.subproject.template.ref) > Version(
                self.template.commit
            )
        except InvalidVersion:
            print(
                colors.warn
                | f"Either {self.subproject.template.ref} or {self.template.commit} is not a PEP 440 valid version.",
                file=sys.stderr,
            )
        if downgrading:
            raise UserMessageError(
                f"Your are downgrading from {self.subproject.template.ref} to {self.template.commit}. "
                "Downgrades are not supported."
            )
        # Copy old template into a temporary destination
        with tempfile.TemporaryDirectory(prefix=f"{__name__}.update_diff.") as dst_temp:
            old_worker = replace(
                self,
                dst_path=dst_temp,
                data=self.subproject.last_answers,
                force=True,
                quiet=True,
                src_path=self.subproject.template.url,
                vcs_ref=self.subproject.template.commit,
            )
            old_worker.run_copy()
            # Extract diff between temporary destination and real destination
            with local.cwd(dst_temp):
                git("init", retcode=None)
                git("add", ".")
                git("config", "user.name", "Copier")
                git("config", "user.email", "copier@copier")
                # 1st commit could fail if any pre-commit hook reformats code
                git("commit", "--allow-empty", "-am", "dumb commit 1", retcode=None)
                git("commit", "--allow-empty", "-am", "dumb commit 2")
                git("config", "--unset", "user.name")
                git("config", "--unset", "user.email")
                git(
                    "remote",
                    "add",
                    "real_dst",
                    self.subproject.local_abspath.absolute(),
                )
                git("fetch", "--depth=1", "real_dst", "HEAD")
                diff_cmd = git["diff-tree", "--unified=1", "HEAD...FETCH_HEAD"]
                try:
                    diff = diff_cmd("--inter-hunk-context=-1")
                except ProcessExecutionError:
                    print(
                        colors.warn
                        | "Make sure Git >= 2.24 is installed to improve updates.",
                        file=sys.stderr,
                    )
                    diff = diff_cmd("--inter-hunk-context=0")
        # Run pre-migration tasks
        self._execute_tasks(
            self.template.migration_tasks(
                "before", self.subproject.template.ref, self.template.commit
            )
        )
        # Clear last answers cache to load possible answers migration
        with suppress(AttributeError):
            del self.answers
        with suppress(AttributeError):
            del self.subproject.last_answers
        # Do a normal update in final destination
        self.run_copy()
        # Try to apply cached diff into final destination
        with local.cwd(self.subproject.local_abspath):
            apply_cmd = git["apply", "--reject", "--exclude", self.answers_relpath]
            for skip_pattern in self.skip_if_exists:
                apply_cmd = apply_cmd["--exclude", skip_pattern]
            (apply_cmd << diff)(retcode=None)
        # Run post-migration tasks
        self._execute_tasks(
            self.template.migration_tasks(
                "after", self.subproject.template.ref, self.template.commit
            )
        )


def run_copy(
    src_path: str,
    dst_path: StrOrPath = ".",
    data: AnyByStrDict = None,
    **kwargs,
) -> Worker:
    """Copy a template to a destination, from zero.

    This is a shortcut for [run_copy][copier.main.Worker.run_copy].

    See [Worker][copier.main.Worker] fields to understand this function's args.
    """
    if data is not None:
        kwargs["data"] = data
    worker = Worker(src_path=src_path, dst_path=dst_path, **kwargs)
    worker.run_copy()
    return worker


def run_update(
    dst_path: StrOrPath = ".",
    data: AnyByStrDict = None,
    **kwargs,
) -> Worker:
    """Update a subproject, from its template.

    This is a shortcut for [run_update][copier.main.Worker.run_update].

    See [Worker][copier.main.Worker] fields to understand this function's args.
    """
    if data is not None:
        kwargs["data"] = data
    worker = Worker(dst_path=dst_path, **kwargs)
    worker.run_update()
    return worker


def run_auto(
    src_path: OptStr = None,
    dst_path: StrOrPath = ".",
    data: AnyByStrDict = None,
    **kwargs,
) -> Worker:
    """Generate or update a subproject.

    This is a shortcut for [run_auto][copier.main.Worker.run_auto].

    See [Worker][copier.main.Worker] fields to understand this function's args.
    """
    if src_path is None:
        return run_update(dst_path, data, **kwargs)
    return run_copy(src_path, dst_path, data, **kwargs)<|MERGE_RESOLUTION|>--- conflicted
+++ resolved
@@ -46,135 +46,12 @@
     from backports.cached_property import cached_property
 
 
-<<<<<<< HEAD
 __all__ = (
     "run_auto",
     "run_copy",
     "run_update",
     "Worker",
 )
-=======
-def copy(
-    src_path: OptStr = None,
-    dst_path: StrOrPath = ".",
-    data: AnyByStrDict = None,
-    *,
-    answers_file: OptStr = None,
-    exclude: OptStrSeq = None,
-    skip_if_exists: OptStrSeq = None,
-    tasks: OptStrSeq = None,
-    envops: AnyByStrDict = None,
-    extra_paths: OptStrSeq = None,
-    pretend: OptBool = False,
-    force: OptBool = False,
-    skip: OptBool = False,
-    quiet: OptBool = False,
-    cleanup_on_error: OptBool = True,
-    vcs_ref: OptStr = None,
-    only_diff: OptBool = True,
-    subdirectory: OptStr = None,
-    use_prereleases: OptBool = False,
-) -> None:
-    """Uses the template in `src_path` to generate a new project at `dst_path`.
-
-    This is usually the main entrypoint for API usage.
-
-    Arguments:
-        src_path:
-            Absolute path to the project skeleton. May be a version control system URL.
-            If `None`, it will be taken from `dst_path/answers_file` or fail.
-
-        dst_path:
-            Absolute path to where to render the skeleton.
-
-        data:
-            Optional. Data to be passed to the templates in addtion to the user data
-            from a `copier.json`.
-
-        answers_file:
-            Path where to obtain the answers recorded from the last update.
-            The path must be relative to `dst_path`.
-
-        exclude:
-            A list of names or gitignore-style patterns matching files or folders that
-            must not be copied.
-
-        skip_if_exists:
-            A list of names or gitignore-style patterns matching files or folders,
-            that are skipped if another with the same name already exists in the
-            destination folder. (It only makes sense if you are copying to a folder
-            that already exists).
-
-        tasks:
-            Optional lists of commands to run in order after finishing the copy.
-            Like in the templates files, you can use variables on the commands that
-            will be replaced by the real values before running the command.
-            If one of the commands fail, the rest of them will not run.
-
-        envops:
-            Extra options for the Jinja template environment.
-
-        extra_paths:
-            Optional. Additional paths, outside the `src_path`, from where to search
-            for templates. This is intended to be used with shared parent templates,
-            files with macros, etc. outside the copied project skeleton.
-
-        pretend:
-            Run but do not make any changes.
-
-        force:
-            Overwrite files that already exist, without asking.
-
-        skip:
-            Skip files that already exist, without asking.
-
-        quiet:
-            Suppress the status output.
-
-        cleanup_on_error:
-            Remove the destination folder if Copier created it and the copy process
-            or one of the tasks fail.
-
-        vcs_ref:
-            VCS reference to checkout in the template.
-
-        only_diff:
-            Try to update only the template diff.
-
-        subdirectory:
-            Specify a subdirectory to use when generating the project.
-
-        use_prereleases: See [use_prereleases][].
-    """
-    conf = make_config(**locals())
-    dst_existed = conf.dst_path.exists()
-    is_update = conf.original_src_path != conf.src_path and vcs.is_git_repo_root(
-        conf.src_path
-    )
-    do_diff_update = (
-        conf.only_diff
-        and is_update
-        and conf.old_commit
-        and vcs.is_git_repo_root(conf.dst_path)
-    )
-    try:
-        if do_diff_update:
-            update_diff(conf=conf)
-        else:
-            copy_local(conf=conf)
-    except Exception:
-        if conf.cleanup_on_error and not do_diff_update and not dst_existed:
-            print(
-                colors.warn | "Something went wrong. Removing destination folder.",
-                file=sys.stderr,
-            )
-            shutil.rmtree(conf.dst_path, ignore_errors=True)
-        raise
-    finally:
-        if is_update:
-            shutil.rmtree(conf.src_path, ignore_errors=True)
->>>>>>> 07a66f79
-
 
 @dataclass
 class Worker:
