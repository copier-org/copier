"""Main functions and classes, used to generate or update projects."""

import platform
import subprocess
import sys
from contextlib import suppress
from dataclasses import asdict, field, replace
from filecmp import dircmp
from functools import partial
from itertools import chain
from pathlib import Path
from shutil import rmtree
from typing import Callable, Iterable, List, Mapping, Optional, Sequence
from unicodedata import normalize

from jinja2.loaders import FileSystemLoader
from jinja2.sandbox import SandboxedEnvironment
from pathspec import PathSpec
from plumbum import ProcessExecutionError, colors
from plumbum.cli.terminal import ask
from plumbum.cmd import git
from plumbum.machines import local
from pydantic import ConfigDict, Extra
from pydantic.dataclasses import dataclass
from pydantic.json import pydantic_encoder
from questionary import unsafe_prompt

from .errors import CopierAnswersInterrupt, ExtensionNotFoundError, UserMessageError
from .subproject import Subproject
from .template import Task, Template
from .tools import Style, TemporaryDirectory, printf
from .types import (
    AnyByStrDict,
    JSONSerializable,
    OptStr,
    RelativePath,
    StrOrPath,
    StrSeq,
)
from .user_data import DEFAULT_DATA, AnswersMap, Question

# HACK https://github.com/python/mypy/issues/8520#issuecomment-772081075
if sys.version_info >= (3, 8):
    from functools import cached_property
else:
    from backports.cached_property import cached_property

# Backport of `shutil.copytree` for python 3.7 to accept `dirs_exist_ok` argument
if sys.version_info >= (3, 8):
    from shutil import copytree
else:
    from distutils.dir_util import copy_tree

    def copytree(src: Path, dst: Path, dirs_exist_ok: bool = False):
        """Backport of `shutil.copytree` with `dirs_exist_ok` argument.

        Can be remove once python 3.7 dropped.
        """
        copy_tree(str(src), str(dst))


@dataclass(config=ConfigDict(extra=Extra.forbid))
class Worker:
    """Copier process state manager.

    This class represents the state of a copier work, and contains methods to
    actually produce the desired work.

    To use it properly, use it as a context manager and fill all dataclass fields.

    Then, execute one of its main methods, which are prefixed with `run_`:

    -   [run_copy][copier.main.Worker.run_copy] to copy a subproject.
    -   [run_update][copier.main.Worker.run_update] to update a subproject.
    -   [run_auto][copier.main.Worker.run_auto] to let it choose whether you
        want to copy or update the subproject.

    Example:
        ```python
        with Worker(
            src_path="https://github.com/copier-org/autopretty.git", "output"
        ) as worker:
            worker.run_copy()
        ```

    Attributes:
        src_path:
            String that can be resolved to a template path, be it local or remote.

            See [copier.vcs.get_repo][].

            If it is `None`, then it means that you are
            [updating a project][updating-a-project], and the original
            `src_path` will be obtained from
            [the answers file][the-copier-answersyml-file].

        dst_path:
            Destination path where to render the subproject.

        answers_file:
            Indicates the path for [the answers file][the-copier-answersyml-file].

            The path must be relative to `dst_path`.

            If it is `None`, the default value will be obtained from
            [copier.template.Template.answers_relpath][].

        vcs_ref:
            Specify the VCS tag/commit to use in the template.

        data:
            Answers to the questionary defined in the template.

        exclude:
            User-chosen additional [file exclusion patterns][exclude].

        use_prereleases:
            Consider prereleases when detecting the *latest* one?

            See [use_prereleases][].

            Useless if specifying a [vcs_ref][].

        skip_if_exists:
            User-chosen additional [file skip patterns][skip_if_exists].

        cleanup_on_error:
            Delete `dst_path` if there's an error?

            See [cleanup_on_error][].

        defaults:
            When `True`, use default answers to questions, which might be null if not specified.

            See [defaults][].

        user_defaults:
            Specify user defaults that may override a template's defaults during question prompts.

        overwrite:
            When `True`, Overwrite files that already exist, without asking.

            See [overwrite][].

        pretend:
            When `True`, produce no real rendering.

            See [pretend][].

        quiet:
            When `True`, disable all output.

            See [quiet][].

        conflict:
            One of "rej" (default), "inline" (still experimental).
    """

    src_path: Optional[str] = None
    dst_path: Path = field(default=Path("."))
    answers_file: Optional[RelativePath] = None
    vcs_ref: OptStr = None
    data: AnyByStrDict = field(default_factory=dict)
    exclude: StrSeq = ()
    use_prereleases: bool = False
    skip_if_exists: StrSeq = ()
    cleanup_on_error: bool = True
    defaults: bool = False
    user_defaults: AnyByStrDict = field(default_factory=dict)
    overwrite: bool = False
    pretend: bool = False
    quiet: bool = False
    conflict: str = "rej"

    def __enter__(self):
        """Allow using worker as a context manager."""
        return self

    def __exit__(self, type, value, traceback):
        """Clean up garbage files after worker usage ends."""
        if value is not None:
            # exception was raised from code inside context manager:
            # try to clean up, ignoring any exception, then re-raise
            with suppress(Exception):
                self._cleanup()
            raise value
        # otherwise clean up and let any exception bubble up
        self._cleanup()

    def _cleanup(self):
        self.template._cleanup()

    def _answers_to_remember(self) -> Mapping:
        """Get only answers that will be remembered in the copier answers file."""
        # All internal values must appear first
        answers: AnyByStrDict = {}
        commit = self.template.commit
        src = self.template.url
        for key, value in (("_commit", commit), ("_src_path", src)):
            if value is not None:
                answers[key] = value
        # Other data goes next
        answers.update(
            (str(k), v)
            for (k, v) in self.answers.combined.items()
            if not k.startswith("_")
            and k not in self.template.secret_questions
            and k in self.template.questions_data
            and isinstance(k, JSONSerializable)
            and isinstance(v, JSONSerializable)
        )
        return answers

    def _execute_tasks(self, tasks: Sequence[Task]) -> None:
        """Run the given tasks.

        Arguments:
            tasks: The list of tasks to run.
        """
        for i, task in enumerate(tasks):
            task_cmd = task.cmd
            if isinstance(task_cmd, str):
                task_cmd = self._render_string(task_cmd)
                use_shell = True
            else:
                task_cmd = [self._render_string(str(part)) for part in task_cmd]
                use_shell = False
            if not self.quiet:
                print(
                    colors.info
                    | f" > Running task {i + 1} of {len(tasks)}: {task_cmd}",
                    file=sys.stderr,
                )
            with local.cwd(self.subproject.local_abspath), local.env(**task.extra_env):
                subprocess.run(task_cmd, shell=use_shell, check=True, env=local.env)

    def _render_context(self) -> Mapping:
        """Produce render context for Jinja."""
        # Backwards compatibility
        # FIXME Remove it?
        conf = asdict(self)
        conf.update(
            {
                "answers_file": self.answers_relpath,
                "src_path": self.template.local_abspath,
                "vcs_ref_hash": self.template.commit_hash,
            }
        )

        return dict(
            DEFAULT_DATA,
            **self.answers.combined,
            _copier_answers=self._answers_to_remember(),
            _copier_conf=conf,
            _folder_name=self.subproject.local_abspath.name,
            _copier_python=sys.executable,
        )

    def _path_matcher(self, patterns: Iterable[str]) -> Callable[[Path], bool]:
        """Produce a function that matches against specified patterns."""
        # TODO Is normalization really needed?
        normalized_patterns = (normalize("NFD", pattern) for pattern in patterns)
        spec = PathSpec.from_lines("gitwildmatch", normalized_patterns)
        return spec.match_file

    def _solve_render_conflict(self, dst_relpath: Path):
        """Properly solve render conflicts.

        It can ask the user if running in interactive mode.
        """
        assert not dst_relpath.is_absolute()
        printf(
            "conflict",
            dst_relpath,
            style=Style.DANGER,
            quiet=self.quiet,
            file_=sys.stderr,
        )
        if self.match_skip(dst_relpath):
            printf(
                "skip",
                dst_relpath,
                style=Style.OK,
                quiet=self.quiet,
                file_=sys.stderr,
            )
            return False
        if self.overwrite or dst_relpath == self.answers_relpath:
            printf(
                "overwrite",
                dst_relpath,
                style=Style.WARNING,
                quiet=self.quiet,
                file_=sys.stderr,
            )
            return True
        return bool(ask(f" Overwrite {dst_relpath}?", default=True))

    def _render_allowed(
        self,
        dst_relpath: Path,
        is_dir: bool = False,
        expected_contents: bytes = b"",
        expected_permissions=None,
    ) -> bool:
        """Determine if a file or directory can be rendered.

        Args:
            dst_relpath:
                Relative path to destination.
            is_dir:
                Indicate if the path must be treated as a directory or not.
            expected_contents:
                Used to compare existing file contents with them. Allows to know if
                rendering is needed.
        """
        assert not dst_relpath.is_absolute()
        assert not expected_contents or not is_dir, "Dirs cannot have expected content"
        dst_abspath = Path(self.subproject.local_abspath, dst_relpath)
        if dst_relpath != Path(".") and self.match_exclude(dst_relpath):
            return False
        try:
            previous_content = dst_abspath.read_bytes()
        except FileNotFoundError:
            printf(
                "create",
                dst_relpath,
                style=Style.OK,
                quiet=self.quiet,
                file_=sys.stderr,
            )
            return True
        except (IsADirectoryError, PermissionError) as error:
            # HACK https://bugs.python.org/issue43095
            if isinstance(error, PermissionError) and not (
                error.errno == 13 and platform.system() == "Windows"
            ):
                raise
            if is_dir:
                printf(
                    "identical",
                    dst_relpath,
                    style=Style.IGNORE,
                    quiet=self.quiet,
                    file_=sys.stderr,
                )
                return True
            return self._solve_render_conflict(dst_relpath)
        else:
            if previous_content == expected_contents:
                printf(
                    "identical",
                    dst_relpath,
                    style=Style.IGNORE,
                    quiet=self.quiet,
                    file_=sys.stderr,
                )
                return True
            return self._solve_render_conflict(dst_relpath)

    @cached_property
    def answers(self) -> AnswersMap:
        """Container of all answers to the questionary.

        It asks the user the 1st time it is called, if running interactively.
        """
        result = AnswersMap(
            default=self.template.default_answers,
            user_defaults=self.user_defaults,
            init=self.data,
            last=self.subproject.last_answers,
            metadata=self.template.metadata,
        )
        questions: List[Question] = []
        for var_name, details in self.template.questions_data.items():
            if var_name in result.init:
                # Do not ask again
                continue
            questions.append(
                Question(
                    answers=result,
                    ask_user=not self.defaults,
                    jinja_env=self.jinja_env,
                    var_name=var_name,
                    **details,
                )
            )
        for question in questions:
            # Display TUI and ask user interactively only without --defaults
            try:
                new_answer = (
                    question.get_default()
                    if self.defaults
                    else unsafe_prompt(
                        [question.get_questionary_structure()], answers=result.combined
                    )[question.var_name]
                )
            except KeyboardInterrupt as err:
                raise CopierAnswersInterrupt(result, question, self.template) from err
            previous_answer = result.combined.get(question.var_name)
            # If question was skipped and it's the 1st
            # run, you could be getting a raw templated value
            default_answer = result.default.get(question.var_name)
            if new_answer == default_answer:
                new_answer = question.render_value(default_answer)
                new_answer = question.filter_answer(new_answer)
            if new_answer != previous_answer:
                result.user[question.var_name] = new_answer
        return result

    @cached_property
    def answers_relpath(self) -> Path:
        """Obtain the proper relative path for the answers file.

        It comes from:

        1. User choice.
        2. Template default.
        3. Copier default.
        """
        return self.answers_file or self.template.answers_relpath

    @cached_property
    def all_exclusions(self) -> StrSeq:
        """Combine default, template and user-chosen exclusions."""
        return self.template.exclude + tuple(self.exclude)

    @cached_property
    def jinja_env(self) -> SandboxedEnvironment:
        """Return a pre-configured Jinja environment.

        Respects template settings.
        """
        paths = [str(self.template.local_abspath)]
        loader = FileSystemLoader(paths)
        default_extensions = [
            "jinja2_ansible_filters.AnsibleCoreFiltersExtension",
        ]
        extensions = default_extensions + list(self.template.jinja_extensions)
        # We want to minimize the risk of hidden malware in the templates
        # so we use the SandboxedEnvironment instead of the regular one.
        # Of course we still have the post-copy tasks to worry about, but at least
        # they are more visible to the final user.
        try:
            env = SandboxedEnvironment(
                loader=loader, extensions=extensions, **self.template.envops
            )
        except ModuleNotFoundError as error:
            raise ExtensionNotFoundError(
                f"Copier could not load some Jinja extensions:\n{error}\n"
                "Make sure to install these extensions alongside Copier itself.\n"
                "See the docs at https://copier.readthedocs.io/en/latest/configuring/#jinja_extensions"
            )
        # patch the `to_json` filter to support Pydantic dataclasses
        env.filters["to_json"] = partial(
            env.filters["to_json"], default=pydantic_encoder
        )
        return env

    @cached_property
    def match_exclude(self) -> Callable[[Path], bool]:
        """Get a callable to match paths against all exclusions."""
        return self._path_matcher(self.all_exclusions)

    @cached_property
    def match_skip(self) -> Callable[[Path], bool]:
        """Get a callable to match paths against all skip-if-exists patterns."""
        return self._path_matcher(
            map(
                self._render_string,
                tuple(chain(self.skip_if_exists, self.template.skip_if_exists)),
            )
        )

    def _render_file(self, src_abspath: Path) -> None:
        """Render one file.

        Args:
            src_abspath:
                The absolute path to the file that will be rendered.
        """
        # TODO Get from main.render_file()
        assert src_abspath.is_absolute()
        src_relpath = src_abspath.relative_to(self.template.local_abspath).as_posix()
        src_renderpath = src_abspath.relative_to(self.template_copy_root)
        dst_relpath = self._render_path(src_renderpath)
        if dst_relpath is None:
            return
        if src_abspath.name.endswith(self.template.templates_suffix):
            try:
                tpl = self.jinja_env.get_template(src_relpath)
            except UnicodeDecodeError:
                if self.template.templates_suffix:
                    # suffix is not empty, re-raise
                    raise
                # suffix is empty, fallback to copy
                new_content = src_abspath.read_bytes()
            else:
                new_content = tpl.render(**self._render_context()).encode()
        else:
            new_content = src_abspath.read_bytes()
        dst_abspath = Path(self.subproject.local_abspath, dst_relpath)
        if dst_abspath.is_dir():
            return
        src_mode = src_abspath.stat().st_mode
        if not self._render_allowed(
            dst_relpath,
            expected_contents=new_content,
            expected_permissions=src_mode,
        ):
            return
        if not self.pretend:
            dst_abspath.write_bytes(new_content)
            dst_abspath.chmod(src_mode)

    def _render_folder(self, src_abspath: Path) -> None:
        """Recursively render a folder.

        Args:
            src_path:
                Folder to be rendered. It must be an absolute path within
                the template.
        """
        assert src_abspath.is_absolute()
        src_relpath = src_abspath.relative_to(self.template_copy_root)
        dst_relpath = self._render_path(src_relpath)
        if dst_relpath is None:
            return
        if not self._render_allowed(dst_relpath, is_dir=True):
            return
        dst_abspath = Path(self.subproject.local_abspath, dst_relpath)
        if not self.pretend:
            dst_abspath.mkdir(parents=True, exist_ok=True)
        for file in src_abspath.iterdir():
            if file.is_dir():
                self._render_folder(file)
            else:
                self._render_file(file)

    def _render_path(self, relpath: Path) -> Optional[Path]:
        """Render one relative path.

        Args:
            relpath:
                The relative path to be rendered. Obviously, it can be templated.
        """
        is_template = relpath.name.endswith(self.template.templates_suffix)
        templated_sibling = (
            self.template.local_abspath / f"{relpath}{self.template.templates_suffix}"
        )
        # With an empty suffix, the templated sibling always exists.
        if templated_sibling.exists() and self.template.templates_suffix:
            return None
        rendered_parts = []
        for part in relpath.parts:
            # Skip folder if any part is rendered as an empty string
            part = self._render_string(part)
            if not part:
                return None
            rendered_parts.append(part)
        with suppress(IndexError):
            # With an empty suffix, the next instruction
            # would erroneously empty the last rendered part
            if is_template and self.template.templates_suffix:
                rendered_parts[-1] = rendered_parts[-1][
                    : -len(self.template.templates_suffix)
                ]
        result = Path(*rendered_parts)
        if not is_template:
            templated_sibling = (
                self.template.local_abspath
                / f"{result}{self.template.templates_suffix}"
            )
            if templated_sibling.exists():
                return None
        return result

    def _render_string(self, string: str) -> str:
        """Render one templated string.

        Args:
            string:
                The template source string.
        """
        tpl = self.jinja_env.from_string(string)
        return tpl.render(**self._render_context())

    @cached_property
    def subproject(self) -> Subproject:
        """Get related subproject."""
        return Subproject(
            local_abspath=self.dst_path.absolute(),
            answers_relpath=self.answers_file or Path(".copier-answers.yml"),
        )

    @cached_property
    def template(self) -> Template:
        """Get related template."""
        url = self.src_path
        if not url:
            if self.subproject.template is None:
                raise TypeError("Template not found")
            url = str(self.subproject.template.url)
        return Template(url=url, ref=self.vcs_ref, use_prereleases=self.use_prereleases)

    @cached_property
    def template_copy_root(self) -> Path:
        """Absolute path from where to start copying.

        It points to the cloned template local abspath + the rendered subdir, if any.
        """
        subdir = self._render_string(self.template.subdirectory) or ""
        return self.template.local_abspath / subdir

    # Main operations
    def run_auto(self) -> None:
        """Copy or update automatically.

        If `src_path` was supplied, execute
        [run_copy][copier.main.Worker.run_copy].

        Otherwise, execute [run_update][copier.main.Worker.run_update].
        """
        if self.src_path:
            return self.run_copy()
        return self.run_update()

    def run_copy(self) -> None:
        """Generate a subproject from zero, ignoring what was in the folder.

        If `dst_path` was missing, it will be
        created. Otherwise, `src_path` be rendered
        directly into it, without worrying about evolving what was there
        already.

        See [generating a project][generating-a-project].
        """
        was_existing = self.subproject.local_abspath.exists()
        src_abspath = self.template_copy_root
        try:
            if not self.quiet:
                # TODO Unify printing tools
                print(
                    f"\nCopying from template version {self.template.version}",
                    file=sys.stderr,
                )
            self._render_folder(src_abspath)
            if not self.quiet:
                # TODO Unify printing tools
                print("")  # padding space
            self._execute_tasks(self.template.tasks)
        except Exception:
            if not was_existing and self.cleanup_on_error:
                rmtree(self.subproject.local_abspath)
            raise
        if not self.quiet:
            # TODO Unify printing tools
            print("")  # padding space

    def run_update(self) -> None:
        """Update a subproject that was already generated.

        See [updating a project][updating-a-project].
        """
        # Check all you need is there
        if self.subproject.vcs != "git":
            raise UserMessageError(
                "Updating is only supported in git-tracked subprojects."
            )
        if self.subproject.is_dirty():
            raise UserMessageError(
                "Destination repository is dirty; cannot continue. "
                "Please commit or stash your local changes and retry."
            )
        if self.subproject.template is None or self.subproject.template.ref is None:
            raise UserMessageError(
                "Cannot update because cannot obtain old template references "
                f"from `{self.subproject.answers_relpath}`."
            )
        if self.template.commit is None:
            raise UserMessageError(
                "Updating is only supported in git-tracked templates."
            )
        if not self.subproject.template.version:
            raise UserMessageError(
                "Cannot update: version from last update not detected."
            )
        if not self.template.version:
            raise UserMessageError("Cannot update: version from template not detected.")
        if self.subproject.template.version > self.template.version:
            raise UserMessageError(
                f"Your are downgrading from {self.subproject.template.version} to {self.template.version}. "
                "Downgrades are not supported."
            )
        if not self.quiet:
            # TODO Unify printing tools
            print(
                f"Updating to template version {self.template.version}", file=sys.stderr
            )
        self._apply_update()

    def _apply_update(self):
        # Copy old template into a temporary destination
        with TemporaryDirectory(
            prefix=f"{__name__}.update_diff."
        ) as old_copy, TemporaryDirectory(
            prefix=f"{__name__}.recopy_diff."
        ) as new_copy:
            old_worker = self._make_old_worker(old_copy)
            old_worker.run_copy()
            recopy_worker = replace(
                self,
                dst_path=new_copy,
                data=self.subproject.last_answers,
                defaults=True,
                quiet=True,
                src_path=self.subproject.template.url,
            )
            recopy_worker.run_copy()
            compared = dircmp(old_copy, new_copy)
            # Extract diff between temporary destination and real destination
            with local.cwd(old_copy):
                subproject_top = git(
                    "-C",
                    self.subproject.local_abspath.absolute(),
                    "rev-parse",
                    "--show-toplevel",
                ).strip()
                self._git_initialize_repo()
                git("remote", "add", "real_dst", "file://" + subproject_top)
                git("fetch", "--depth=1", "real_dst", "HEAD")
                diff_cmd = git["diff-tree", "--unified=1", "HEAD...FETCH_HEAD"]
                try:
                    diff = diff_cmd("--inter-hunk-context=-1")
                except ProcessExecutionError:
                    print(
                        colors.warn
                        | "Make sure Git >= 2.24 is installed to improve updates.",
                        file=sys.stderr,
                    )
                    diff = diff_cmd("--inter-hunk-context=0")
            # Run pre-migration tasks
            self._execute_tasks(
                self.template.migration_tasks("before", self.subproject.template)
            )
            self._uncached_copy()
            # Try to apply cached diff into final destination
            with local.cwd(self.subproject.local_abspath):
                apply_cmd = git["apply", "--reject", "--exclude", self.answers_relpath]
                for skip_pattern in chain(
                    self.skip_if_exists, self.template.skip_if_exists
                ):
                    apply_cmd = apply_cmd["--exclude", skip_pattern]
                (apply_cmd << diff)(retcode=None)
                # TODO Test more, remove from experimental, make default
                if self.conflict == "inline":
                    status = git("status", "--porcelain").strip().splitlines()
                    for line in status:
                        # Find merge rejections
                        if not (line.startswith("?? ") and line.endswith(".rej")):
                            continue
                        # FIXME Test with a file named '`â ñ"', see it fail, fix it
                        fname = line[3:-4]
                        # Undo possible non-rejected chunks
                        git("checkout", "--", fname)
                        # 3-way-merge the file directly
                        git(
                            "merge-file",
                            "-L",
                            "before updating",
                            "-L",
                            "last update",
                            "-L",
                            "after updating",
                            fname,
                            old_worker.subproject.local_abspath / fname,
                            recopy_worker.subproject.local_abspath / fname,
                            retcode=None,
                        )
                        # Remove rejection witness
                        Path(f"{fname}.rej").unlink()
            # Trigger recursive removal of deleted files in last template version
            _remove_old_files(self.subproject.local_abspath, compared)

        # Run post-migration tasks
        self._execute_tasks(
            self.template.migration_tasks("after", self.subproject.template)
        )

<<<<<<< HEAD
    def _apply_update_inline_conflict_markers(self):
        """Implement the apply_update() method using inline conflict markers."""
        # Copy old template into a temporary destination
        with TemporaryDirectory(
            prefix=f"{__name__}.update_diff.reference."
        ) as reference_dst_temp, TemporaryDirectory(
            prefix=f"{__name__}.update_diff.original."
        ) as old_copy, TemporaryDirectory(
            prefix=f"{__name__}.update_diff.merge."
        ) as merge_dst_temp:
            # Copy reference to be used as base by merge-file
            copytree(self.dst_path, reference_dst_temp, dirs_exist_ok=True)

            # Compute modification from the original template to be used as other by merge-file
            assert self.subproject
            assert self.subproject.template
            old_worker = self._make_old_worker(old_copy)
            old_worker.run_copy()
            with local.cwd(old_copy):
                self._git_initialize_repo()

            # Run pre-migration tasks
            self._execute_tasks(
                self.template.migration_tasks("before", self.subproject.template)
            )
            self._uncached_copy()

            # Extract the list of files to merge
            participating_files: Set[Path] = set()
            for src_dir in (old_copy, reference_dst_temp):
                for root, dirs, files in os.walk(src_dir, topdown=True):
                    if root == src_dir and ".git" in dirs:
                        dirs.remove(".git")
                    root = Path(root).relative_to(src_dir)
                    participating_files.update(Path(root, f) for f in files)

            # Merging files
            for basename in sorted(participating_files):
                subfile_names = []
                for subfile_kind, src_dir in [
                    ("modified", reference_dst_temp),
                    ("old upstream", old_copy),
                    ("new upstream", self.dst_path),
                ]:
                    path = Path(src_dir, basename)
                    if path.is_file():
                        copyfile(path, Path(merge_dst_temp, subfile_kind))
                    else:
                        subfile_kind = os.devnull
                    subfile_names.append(subfile_kind)

                with local.cwd(merge_dst_temp):
                    # https://git-scm.com/docs/git-merge-file
                    output = git("merge-file", "-p", *subfile_names, retcode=None)

                dest_path = Path(self.dst_path, basename)
                # Remove the file if it was already removed in the project
                if not output and "modified" not in subfile_names:
                    with contextlib.suppress(FileNotFoundError):
                        dest_path.unlink()
                else:
                    dest_path.parent.mkdir(parents=True, exist_ok=True)
                    dest_path.write_text(output)

        # Run post-migration tasks
        self._execute_tasks(
            self.template.migration_tasks("after", self.subproject.template)
        )

=======
>>>>>>> dae31980
    def _uncached_copy(self):
        """Copy template to destination without using answer cache."""
        # Clear last answers cache to load possible answers migration
        with suppress(AttributeError):
            del self.answers
        with suppress(AttributeError):
            del self.subproject.last_answers
        # Do a normal update in final destination
        self.run_copy()

    def _make_old_worker(self, old_copy):
        """Create a worker to copy the old template into a temporary destination."""
        old_worker = replace(
            self,
            dst_path=old_copy,
            data=self.subproject.last_answers,
            defaults=True,
            quiet=True,
            src_path=self.subproject.template.url,
            vcs_ref=self.subproject.template.commit,
        )
        return old_worker

    def _git_initialize_repo(self):
        """Initialize a git repository in the current directory."""
        git("init", retcode=None)
        git("add", ".")
        git("config", "user.name", "Copier")
        git("config", "user.email", "copier@copier")
        # 1st commit could fail if any pre-commit hook reformats code
        git("commit", "--allow-empty", "-am", "dumb commit 1", retcode=None)
        git("commit", "--allow-empty", "-am", "dumb commit 2")
        git("config", "--unset", "user.name")
        git("config", "--unset", "user.email")


def run_copy(
    src_path: str,
    dst_path: StrOrPath = ".",
    data: Optional[AnyByStrDict] = None,
    **kwargs,
) -> Worker:
    """Copy a template to a destination, from zero.

    This is a shortcut for [run_copy][copier.main.Worker.run_copy].

    See [Worker][copier.main.Worker] fields to understand this function's args.
    """
    if data is not None:
        kwargs["data"] = data
    with Worker(src_path=src_path, dst_path=Path(dst_path), **kwargs) as worker:
        worker.run_copy()
    return worker


def run_update(
    dst_path: StrOrPath = ".",
    data: Optional[AnyByStrDict] = None,
    **kwargs,
) -> Worker:
    """Update a subproject, from its template.

    This is a shortcut for [run_update][copier.main.Worker.run_update].

    See [Worker][copier.main.Worker] fields to understand this function's args.
    """
    if data is not None:
        kwargs["data"] = data
    with Worker(dst_path=Path(dst_path), **kwargs) as worker:
        worker.run_update()
    return worker


def run_auto(
    src_path: OptStr = None,
    dst_path: StrOrPath = ".",
    data: Optional[AnyByStrDict] = None,
    **kwargs,
) -> Worker:
    """Generate or update a subproject.

    This is a shortcut for [run_auto][copier.main.Worker.run_auto].

    See [Worker][copier.main.Worker] fields to understand this function's args.
    """
    if src_path is None:
        return run_update(dst_path, data, **kwargs)
    return run_copy(src_path, dst_path, data, **kwargs)


def _remove_old_files(prefix: Path, cmp: dircmp, rm_common: bool = False):
    """Remove files and directories only found in "old" template.

    This is an internal helper method used to process a comparison of 2
    directories, where the left one is considered the "old" one, and the
    right one is the "new" one.

    Then, it will recursively try to remove anything that is only in the old
    directory.

    Args:
        prefix:
            Where we start removing. It can be different from the directories
            being compared.
        cmp:
            The comparison result.
        rm_common:
            Should we remove common files and directories?
    """
    # Gather files and dirs to remove
    to_rm = []
    subdirs = {}
    with suppress(NotADirectoryError, FileNotFoundError):
        to_rm = cmp.left_only
        if rm_common:
            to_rm += cmp.common_files + cmp.common_dirs
        subdirs = cmp.subdirs
    # Remove files found only in old template copy
    for name in to_rm:
        target = prefix / name
        if target.is_file():
            target.unlink()
        else:
            # Recurse in dirs totally removed in latest template
            _remove_old_files(target, dircmp(Path(cmp.left, name), target), True)
            # Remove subdir if it ends empty
            with suppress(OSError):
                target.rmdir()  # Raises if dir not empty
    # Recurse
    for key, value in subdirs.items():
        subdir = prefix / key
        _remove_old_files(subdir, value)
        # Remove subdir if it ends empty
        with suppress(OSError):
            subdir.rmdir()  # Raises if dir not empty<|MERGE_RESOLUTION|>--- conflicted
+++ resolved
@@ -787,78 +787,6 @@
             self.template.migration_tasks("after", self.subproject.template)
         )
 
-<<<<<<< HEAD
-    def _apply_update_inline_conflict_markers(self):
-        """Implement the apply_update() method using inline conflict markers."""
-        # Copy old template into a temporary destination
-        with TemporaryDirectory(
-            prefix=f"{__name__}.update_diff.reference."
-        ) as reference_dst_temp, TemporaryDirectory(
-            prefix=f"{__name__}.update_diff.original."
-        ) as old_copy, TemporaryDirectory(
-            prefix=f"{__name__}.update_diff.merge."
-        ) as merge_dst_temp:
-            # Copy reference to be used as base by merge-file
-            copytree(self.dst_path, reference_dst_temp, dirs_exist_ok=True)
-
-            # Compute modification from the original template to be used as other by merge-file
-            assert self.subproject
-            assert self.subproject.template
-            old_worker = self._make_old_worker(old_copy)
-            old_worker.run_copy()
-            with local.cwd(old_copy):
-                self._git_initialize_repo()
-
-            # Run pre-migration tasks
-            self._execute_tasks(
-                self.template.migration_tasks("before", self.subproject.template)
-            )
-            self._uncached_copy()
-
-            # Extract the list of files to merge
-            participating_files: Set[Path] = set()
-            for src_dir in (old_copy, reference_dst_temp):
-                for root, dirs, files in os.walk(src_dir, topdown=True):
-                    if root == src_dir and ".git" in dirs:
-                        dirs.remove(".git")
-                    root = Path(root).relative_to(src_dir)
-                    participating_files.update(Path(root, f) for f in files)
-
-            # Merging files
-            for basename in sorted(participating_files):
-                subfile_names = []
-                for subfile_kind, src_dir in [
-                    ("modified", reference_dst_temp),
-                    ("old upstream", old_copy),
-                    ("new upstream", self.dst_path),
-                ]:
-                    path = Path(src_dir, basename)
-                    if path.is_file():
-                        copyfile(path, Path(merge_dst_temp, subfile_kind))
-                    else:
-                        subfile_kind = os.devnull
-                    subfile_names.append(subfile_kind)
-
-                with local.cwd(merge_dst_temp):
-                    # https://git-scm.com/docs/git-merge-file
-                    output = git("merge-file", "-p", *subfile_names, retcode=None)
-
-                dest_path = Path(self.dst_path, basename)
-                # Remove the file if it was already removed in the project
-                if not output and "modified" not in subfile_names:
-                    with contextlib.suppress(FileNotFoundError):
-                        dest_path.unlink()
-                else:
-                    dest_path.parent.mkdir(parents=True, exist_ok=True)
-                    dest_path.write_text(output)
-
-        # Run post-migration tasks
-        self._execute_tasks(
-            self.template.migration_tasks("after", self.subproject.template)
-        )
-
-=======
->>>>>>> dae31980
     def _uncached_copy(self):
         """Copy template to destination without using answer cache."""
         # Clear last answers cache to load possible answers migration
