--- conflicted
+++ resolved
@@ -706,18 +706,14 @@
             # Copy old template into a temporary destination
             old_worker = replace(
                 self,
-                src_path=self.subproject.template.url,
                 dst_path=old_copy / subproject_subdir,
                 data=self.subproject.last_answers,
                 defaults=True,
                 quiet=True,
+                src_path=self.subproject.template.url,
                 vcs_ref=self.subproject.template.commit,
             )
             old_worker.run_copy()
-<<<<<<< HEAD
-
-=======
->>>>>>> 8987339e
             # Extract diff between temporary destination and real destination
             with local.cwd(old_copy):
                 self._git_initialize_repo()
@@ -733,46 +729,15 @@
                         file=sys.stderr,
                     )
                     diff = diff_cmd("--inter-hunk-context=0")
-
             # Run pre-migration tasks
             self._execute_tasks(
                 self.template.migration_tasks("before", self.subproject.template)
             )
-
             # Clear last answers cache to load possible answers migration
             with suppress(AttributeError):
                 del self.answers
             with suppress(AttributeError):
                 del self.subproject.last_answers
-<<<<<<< HEAD
-            new_worker = replace(
-                self,
-                src_path=self.subproject.template.url,
-                dst_path=new_copy / subproject_subdir,
-            )
-            # Use last answers from the pre-migrated project
-            new_worker.subproject.last_answers = replace(
-                self, defaults=True
-            ).answers.combined
-            new_worker.run_copy()
-
-            # Copy the new template output into the actual destination with the
-            # answers from the temporary destination.
-            # TODO: Do this more elegantly.
-            old_data = self.data
-            old_defaults = self.defaults
-            old_quiet = self.quiet
-            self.data = new_worker.answers.combined
-            self.defaults = True
-            self.quiet = True
-            try:
-                self.run_copy()
-            finally:
-                self.data = old_data
-                self.defaults = old_defaults
-                self.quiet = old_quiet
-
-=======
             # Do a normal update in final destination
             self.run_copy()
             # Render with the same answers in an empty dir to avoid pollution
@@ -786,7 +751,6 @@
             )
             new_worker.run_copy()
             compared = dircmp(old_copy, new_copy)
->>>>>>> 8987339e
             # Try to apply cached diff into final destination
             with local.cwd(subproject_top):
                 apply_cmd = git["apply", "--reject", "--exclude", self.answers_relpath]
@@ -823,7 +787,7 @@
                         # Remove rejection witness
                         Path(f"{fname}.rej").unlink()
             # Trigger recursive removal of deleted files in last template version
-            _remove_old_files(subproject_top, dircmp(old_copy, new_copy))
+            _remove_old_files(subproject_top, compared)
 
         # Run post-migration tasks
         self._execute_tasks(
