--- conflicted
+++ resolved
@@ -565,17 +565,6 @@
             if str(self.answers_relpath) in part:
                 part = Path(part).name
             rendered_parts.append(part)
-<<<<<<< HEAD
-
-        with suppress(IndexError):
-            # With an empty suffix, the next instruction
-            # would erroneously empty the last rendered part
-            if is_template and self.template.templates_suffix:
-                rendered_parts[-1] = rendered_parts[-1][
-                    : -len(self.template.templates_suffix)
-                ]
-=======
->>>>>>> 7e0def67
         result = Path(*rendered_parts)
         if not is_template:
             templated_sibling = (
