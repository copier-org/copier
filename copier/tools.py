--- conflicted
+++ resolved
@@ -70,10 +70,6 @@
     e: Exception,
     action: str,
     msg: str = "",
-<<<<<<< HEAD
-    style: IntSeq = Style.WARNING,
-=======
->>>>>>> 3b88ae8c
     indent: int = 0,
     quiet: bool = False,
 ) -> None:
